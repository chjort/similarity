{
 "cells": [
  {
   "cell_type": "markdown",
   "id": "e9739740",
   "metadata": {},
   "source": [
    "Copyright 2021 The TensorFlow Similarity Authors."
   ]
  },
  {
   "cell_type": "code",
   "execution_count": 1,
   "id": "2dc52802",
   "metadata": {},
   "outputs": [],
   "source": [
    "# @title Licensed under the Apache License, Version 2.0 (the \"License\");\n",
    "# you may not use this file except in compliance with the License.\n",
    "# You may obtain a copy of the License at\n",
    "#\n",
    "# https://www.apache.org/licenses/LICENSE-2.0\n",
    "#\n",
    "# Unless required by applicable law or agreed to in writing, software\n",
    "# distributed under the License is distributed on an \"AS IS\" BASIS,\n",
    "# WITHOUT WARRANTIES OR CONDITIONS OF ANY KIND, either express or implied.\n",
    "# See the License for the specific language governing permissions and\n",
    "# limitations under the License."
   ]
  },
  {
   "cell_type": "markdown",
   "id": "0f8bb11c",
   "metadata": {},
   "source": [
    "# Tensorflow Similarity Sampler I/O Cookbook"
   ]
  },
  {
   "cell_type": "markdown",
   "id": "fc449167",
   "metadata": {},
   "source": [
    "<table class=\"tfo-notebook-buttons\" align=\"left\">\n",
    "  <td>\n",
    "    <a target=\"_blank\" href=\"https://colab.research.google.com/github/tensorflow/similarity/blob/master/examples/sampler_io_cookbook.ipynb\"><img src=\"https://www.tensorflow.org/images/colab_logo_32px.png\" />Run in Google Colab</a>\n",
    "  </td>\n",
    "  <td>\n",
    "    <a target=\"_blank\" href=\"https://github.com/tensorflow/similarity/blob/master/examples/sampler_io_cookbook.ipynb\"><img src=\"https://www.tensorflow.org/images/GitHub-Mark-32px.png\" />View source on GitHub</a>\n",
    "  </td>\n",
    "</table>"
   ]
  },
  {
   "attachments": {
    "contrastive_batch.png": {
     "image/png": "iVBORw0KGgoAAAANSUhEUgAAAm8AAADpCAYAAAByQNBkAAAAAXNSR0IArs4c6QAAIABJREFUeF7t\nnQmUFcX1hy8om6gBBUFQI2I0Ji6BAC4hgAuCLAIuoIJEgxGDRtzYRFEQRFTiGlBcMIoIIsgqDgoI\nguCGGDYBWURxQRCMC5Ft/uervz3nzfPNdL+ZeW+63/vVOR51urv61lf1un99762qMrm5ubmmIgIi\nIAIiIAIiIAIiEAkCZSTeItFPMlIEREAEREAEREAEHAGJNw0EERABERABERABEYgQAYm3CHWWTBUB\nERABERABERABiTeNAREQAREQAREQARGIEAGJtwh1lkwVAREQAREQAREQAYk3jQEREAEREAEREAER\niBABibcIdZZMFQEREAEREAEREAGJN40BERABERABERABEYgQAYm3CHWWTBUBERABERABERABiTeN\nAREQAREQAREQARGIEAGJtwh1lkwVAREQAREQAREQAYk3jQEREAEREAEREAERiBABibcIdZZMFQER\nEAEREAEREAGJN40BERABERABERABEYgQAYm3CHWWTBUBERABERABERABiTeNAREQAREQAREQARGI\nEAGJtwh1lkwVAREQAREQAREQAYk3jQEREAEREAEREAERiBABibcIdZZMFQEREAEREAEREAGJN40B\nERABERABERABEYgQAYm3CHWWTBUBERABERABERABiTeNAREQAREQAREQARGIEAGJtwh1lkwVAREQ\nAREQAREQgSKLt9zcXJs1a5YIioAIiIAI/EygefPmVrZsWfEQAREQgZQSKLJ4y8nJsWXLltmxxx6b\nUgNVuQiIgAhEgcDHH39sJ554orVs2TIK5spGERCBCBMolnjbuXOnNW3aNMLNl+kiIAIiUDIE5s+f\nbxUqVJB4KxmcqkUERKAQAhJvGh4iIAIiUAIEJN5KAKKqEAERCERA4i0QJp0kAiIgAoUTkHjTCBEB\nEUgXAYm3dJHWfURABDKagMRbRnevGicCoSIg8Raq7pAxIiACUSUg8RbVnpPdIhA9AhJv0eszWSwC\nIhBCAhJvIewUmSQCGUpA4i1DO1bNEgERSC8Bibf08tbdRCCbCUi8ZXPvq+0iIAIlRkDircRQqiIR\nEAEfAmkTb+zI8M0339iiRYtsxYoVVqtWLTv33HOtRo0aeSauWrXK1q9fb61btw5Fx2HPypUrrXHj\nxvnsDIVxMkIERCBUBCTeQtUdMkYEMppAWsTb7t277ZprrrEpU6ZYxYoVrU6dOoYwYkHLRx55xC64\n4AIH+f7777cnn3zSPvroo1KHjths3769LVy40P7+97/bXXfdVeo2yQAREIHwEpB4C2/fyDIRyDQC\nKRdve/fudcLttddesyeeeMKaNGniRNuWLVusX79+NnfuXCeQDj/88FCJt40bN1qDBg3sL3/5ixOd\ny5cvd8JTRQREQAQSEQiLeBs/frz98Y9/1NaFJThMvSjMhRdeWOxacQyUKVMmUD04MohUlcR9uSH3\nfuutt+zHH3+00047zQ466KBAduik8BFIuXibMGGCE28IN8/D5mEgjHrGGWe4v999990JxduuXbuc\ncFq3bp0baOwdeMQRR+SRZDBynB/XIYccYn/4wx+sWrVqgY8X1CXY88ILL9js2bPdPR9++GG75JJL\nwteDskgERCAUBMIg3ngeli9f3kU0eO6qlAyBe++914YNG2bbtm0rVoX/+c9/rGfPns5pEaQQjRoy\nZIht3749yOmFnjN9+nQXRfrpp5/cef/73/9s4sSJ1rx582LXrQrSTyDl4q1Xr172+uuv2wcffJCw\ndYgzHjaU+LApGz1feeWVTrj95je/sTVr1rgvhwceeMAuvfRS99/XX3+9jRs3zo4//njnzWNAjhgx\nwtq0aeN7vCDceAsRgW3btnU/nI4dO9p///tfy8nJSX8P6Y4iIAKRICDxFoluKpKRJSXehg8f7t4p\nOC6ClJISb7xnTzjhBGvRooU99NBD7t3Yo0cPw0v79ddfK6oUpDNCdk5KxRsD5Oyzz7bDDjvMCSy/\nEiveuLZbt27Gl8qbb75plSpVsu+//965jxn47777rsuN+9Of/mSTJ0+2P//5z7Zv3z674oor7JNP\nPrF58+b5Hi/Injlz5tjFF1/s6sDrNmnSJPvb3/5mb7zxhp100kl+zdBxERCBLCSQbvHGc+6dd95x\nIdJjjjnGES/I8+aF/fgw/d3vfueea7Hlu+++c883PlJ/+9vfWv369fOF9j799FM32Wz//fe3k08+\nOWFI9sMPP8ybjHbqqae6Z3Zs4fiyZctcZASbq1evHniU/PDDD+7ahg0bun/zIc9EMia+xRe8VG+/\n/bZrC/epW7du3imff/65e38QvSGq0qhRIzvyyCN97fDE21dffeXeR3jgCDvGRoG8Sgpizb3vuece\ne+aZZ2zWrFnOIXHooYe6y/CGwRfnw5lnnulSiyieeMNm2rRhwwarV6+e66NkCuxvvfVWGzVqlNWu\nXdtdynvunHPOcfelv1SiRSDl4o2HBD+yxx9/3JdMvOeNHwFeOe/BxINnwIABLpzJIObhxUMGYYU7\n+KijjjImR5QrV849ePyOJzLIE414+3iYUfhB8cDr0KGD/fOf//Rth04QARHIPgLpEm979uxxH5d8\ntB577LGGsOKjkufVAQcckC9siughb5cPUJ5hCAjETffu3e2xxx5znURUhI9snpkIGcTRWWedZVOn\nTnUC7KmnnnIhWF76PFt5NpKvjAeJgvDjHi+//LITFQgbUlheeuklJxJ5pl511VVOtGADAohn6r//\n/W/3TA1S+FhHaPFBP2PGDDf7H0Hyj3/8w6W0eAWbidYghmDDagG33HKLS8uhIJ7wNvFeQfgiRKnH\nryDeBg0a5PKglyxZ4jxViEPuffXVV7vL/VjD+7bbbnP8eafhAWvVqpVzErDCApxq1qzpPGFEl2gr\n78Q777zTCTrGF3Zv3brVbr/9dmcP19A3sE1Ujj76aFu9evUvDnEdjg76iPsxblSiRSDl4q1Tp05u\nsKHyCxJL/J0HR7x4w9XL4GJw86VFGBUBx9ffpk2bXHUMcnIREG18ybRs2dIJOW8JEr/j8TbxhfP7\n3//efVHFetn4OuHHycPgwAMPjFYvy1oREIGUE0iXeEOMjBkzxn3E8lLn+cqzCkF2xx135BNv//rX\nv+zGG290Ao3nGs/JPn362IMPPuhEH54rntG8wHlG8xx+//33nVfpxRdfdDPuERQ8UxERFK7t27ev\n+zgmqtK7d28bOXKk82ThwUGYESH54osv7L333nP5yNjHcewlQnLRRRe5D/CC0mniO8sTb6SzwJn8\nZ8Qi93nuueesc+fO7n6kzyBsee4ffPDBTtAiTHmPIBSHDh3qPFC0h3/zTOcav8I7hjaT9wxTPGOw\nJreQ9iHG/FgjfuPDprzHTjnlFFcvYhjRi9DkvLVr1zrhDF8EIvXD7rrrrnN/RzxWrlzZ9RcT7BIV\nRNl5552X7xAOCPqLNCPy4IhaqUSPQErFGzgYiOSgsX6bl9vmYfK+yPgB8SBiwHpLhXhfBiR2XnbZ\nZe6riwcD5/HFwoOH4q0fR14dD59XX33ViSseGnw1+h2P7zI8hHwd8aUYOyOI2Tk8JPgC44tIRQRE\nQARiCaRDvPE84yO1S5cueWIKG/Ai8WGL6IqdsMBzEk8XHiOvkKSOwMGDhHDAA4PIwTOExw1hgueK\nf3M/vDeEHvm4JmTH3xARfETz34gkxJPnyeM+PI9Zx5NQH6FBrsdLdtNNN7n6+DD3IiRBRhHijec/\nnjPEjPfsR3ghDGkT9uER5F3jhUKxjxUOfvWrXzmhgnjr37+/80AiSoMWxBt1YwehWAqMWCUBMY0Q\n9GON8IwXb7xT8JzFer+od9q0adasWTMbPXq0E9sIU88hgTMDEUz/UWeyBWHLJD/EOcIOUZhMCDvZ\n++n81BBIuXjDBc+PmKR/vtg8QcSPCm8WEwsQZ48++mg+zxuDGRc8PxqElPdjJUT6yiuvuB8f7m5c\n74MHD85z+/LQ4EuSHypfHYUdP/300/NRxaamTZu6gczDILZwjPBv2bJlXc6DigiIgAikW7wRoqxS\npYo9//zzCWe/J8p545nIrH+iBuQJkzuMQPCECGKnXbt27oWOJwcBh6DzVgdgohbPaKISCAhCfXh/\nSFnZvHmzi1JgU2yOG+IOzw4eQq5FNOGpwvPHc5373XDDDYEFlCfeli5d6kKd3vsAO7APLxWex6ef\nftp5A2PLt99+62wkfIj4w8MFx2QKH+2IHt47se8wRDECCk+YJ1oLYx0r3ugrJvQRBsZ7l6ggSAcO\nHJjPXtrB5ANEHF4z3lU4KxKVqlWr5ond+ON4Tgkt46ygb1SiRSDl4g0cY8eOdV9duIbPP/989wBA\nXOFFQwzx48N9Hxs2Ja+DHwZfhnja9ttvP3c+Xzj8ePiaxG3MOTxkmH5NXffdd5+bHMEA50u0sOPx\na9zwYMDFjksZsRlf+DsDHfGoBM9oDXRZKwKpJpAOzxvCC08XOU5du3b9RZPixRthPWbk8zxDlDHB\ni5w0PDd46zyPHNfhJSNyQd4Yz0LECs9VCqFQwp48q8m1Q5jR3l//+tdOgBGaJcQaX/AS4p2iEN6d\nOXOmq4N70A7SYYLkW3nijVAr9/TEG/bhBKAt1157rfMmIWbi11HDG4lXEvGGgMI5kExBvBGVId/P\nK7xfeJddfvnljlUQ1onEG+Hf2Hpj7Uo02zRevCGMeZ8mKrAnZIxo5p0Zv8wW7zu8oAsWLEgGh84N\nAYG0iDfaiQcMVzAPCEKQ/Lhw2ZJ0yY4LFAYqXzDeVwg/cH40fFUhzHjgIAD/+te/ugcA7mvOISxL\n7gSCj0kLuIFZP47id9zrAx5euKcRftyfL9D4wkOPBFy+GmNDBCHoR5kgAiJQygTSId54ThESJGeM\nSIYnYhBPRDnwsnlhUzxRPK/IdUPUeIVnF8tEeLMM8USRs8XyS159RCVIP8GLhFeGZ64XovNmaxJG\n5GOWSAVeOGZQegXxhxeMZyqigXU+ES6eUEPEkaTveY/8us4Tb7SDtnt28hHNvWkTkwfw5hEZQaR6\nhXcMzJjIUBzxxiQBPG/eDFHeZXBC1BEdCsKafDN26/HWbYML3kNCrp7HkBApfYazgj6NX+ctXrz5\nseM49yXczLsNQU3ZuXOnE3O8VxF4KtEikDbx5mHhC4CBSvKmNx3aDxk/GNy/8VPPY6/DNU7dsQv0\nJnPczwYdFwEREIHCCKRDvHF/RBuiiQkEiCpWzEd48eFLLluseMM7x3HygYlukEPMB/COHTvc38ir\nQtzwwcuHK94phBIREjxZpKTgnSEMijjiQxtRQZ4WXjpSYvjoJpkfe0hr4XnN7FO8Uuysg1AhPEf4\nFDFHFIVQIB/0CDs8cH7Fm7DA/fmgR7SRT034GLFGhMZb5oQPeNpEnjQ51NyTdpP7VlTx5k1YQHBS\nJyFHct2YcEAomtmnQVgj9BDORG8QnbzTyNsjlIyoQ0whilkii7QgRFdJiDfsJNyMqMVLSMFjR84d\nHlXShVSiRSDt4i1aeGStCIiACAQjkC7xRriOFz2Cgtw1ohjMRiQCQYmdsEAeG2FTBA4TDPC68PJG\n5CFq+IdQLLMvEVqEQ7meCQgIOkQJQgJBgZeMqAnJ/4gv6qVgD0KAf/DmkI7CrH/sY3ICBc8OQgQR\nRoQEEUYyflDR4Ik3vFR49LADwUOdsbMp8VThBSOMChcEC//PdZSiijcEI6FqQs94+byF3BGPLH9C\nCcIaEYWni/AvfMh5gy85hkSPsBkv6LPPPuuiR0HCpsFGp7kwN5PtWLWB+yDmEeTxOx8FrU/nlS4B\nibfS5a+7i4AIZAiBdIk3DxciCA8QOWeJ0jxisXrbOnkhv0TICclSn7eeW/w55EYR0sOzlWhvTrxz\niJOCrqc+PH7UEz+pwG8IeGFTZlgSUkRkeovNJrqWSAwCz8u386s/meNMdkDwFlR3ENZ4IxHBpAN5\nhetYeYEQb9C9T5Ox2zuXyBd9TT+qRJeAxFt0+06Wi4AIhIhAusVbiJqeclNixVtRlsdIuYG6gQik\nmYDEW5qB63YiIAKZSUDiLfl+RZSRC1dYwTvFkiPkuRV1bbOC6ic07E38KOgcJiUQxlQRgTARkHgL\nU2/IFhEQgcgSkHhLvuvIkfMWXC/sapYHIaTLv4NOdAtiDTNnWcKksMIM2UR7mAapX+eIQKoISLyl\niqzqFQERyCoCEm9Z1d1qrAiUKgGJt1LFr5uLgAhkCgGJt0zpSbVDBMJPoFjijXWCkp01FH4kslAE\nREAEkifAqv2sJcb2USoiIAIikEoCxRJvrE/D4osqIiACIpDtBNjiiGUsYtcdy3Ym8e1H4LILBIvd\nBlmcNxv4rVixwu0ilGh7sWxof6I2sqYgizmzn3hxC8uiBF16Be8557JnbEkU1htkXT2cXCyAza4l\nJVWKJd5INg26yGJJGax6REAERCCMBBQ29e8VFgvmnbFy5Uq3yK6KuV0smPXKGnoq5tagQ9yz+wT7\n1BancD2LTwfZzpL7tm3b1sqVK2fsN1ucwjp+bdq0cbub1K1b1022YceR8ePH59u6rTj3kHgrDj1d\nKwIiIAI/E5B48x8KEm+/ZCTxlp9JSYk36mGbN8TYpEmTfAdnSYk36mHHE/bhxYPIuoRsA3fhhRe6\nRazZXQOvYnGLxFtxCep6ERABEbD/336IZSzYGiodhb0vCbmxzRFroHl7P2/cuNG+/PJL99JgeyvK\n//73P2OzeJa88Ja9YBcC/ubtqtCgQQO36j+Flf7Zaor9QQkHs74aW02dcMIJ7jjHCPWxt2lsKIgw\nEVtwsQvB4sWL3dZRbNjulYLEW0Ft8a7jOPdk7+o//vGPVr169cCIvbY0bNjQ1bFmzRoXjoNbfMFj\nwobz7JPKffCaeIU9W1laBH7sBwobdkMIWqibMcJ9Ye2F8hKJt8L6JggTtu/iXizDwhZl3I8lT4IW\nvICEuPGOLlq0yLCHbb3Y+iy+MH7ee+89N/YJDcbuL86+r9yX3UDoQ7YX88ZYQbbEije2QnvjjTfc\nlm1sFxZ/LfuZM4bpU8LwjHmvT1atWuX22mVbOLZFgwH/TcFmxip9zHZklFjxxrZnCxcudOOY+7KL\nSdBCPXBjjLHfsFfYO5g1DbGL/WyLWyTeiktQ14uACIhAGsUbLxQ2fie0w0uCbZUOOeQQt38oQomX\nJGKO/TzZG5OXCf89duxYt38mL/Pp06e7/TTZ0optphCB5OXk5OS4Td69vUTZe/ORRx5xL23WQ6M+\nxBwvVV6WCCNeSoSIuA/ndejQwWbMmOGEHgIOkcPkNsRlvHjzawt1sjcp+4oiBPFgIETZ1J77BCle\nW9jXE7sIX8HoH//4h9vb0ytTp061K6+80u0XSy43oV02n7/77rvdKQgAwl4ICV78iFnqCVLuu+8+\n69u3r2OM4EBUT5s2zerVq/eLsKlf3/gxYQsyhBbCCWaIBQQjbQ8qGujnxx9/3F2HiKOfYU8/XHLJ\nJXlNHjRokPEPTOlfxsiTTz5pF110kRsP5H8iuAhdIl7ZD/ehhx4qFJkn3jZv3uyuYYxSL2McDxoC\nkYJgY4/e1atXu98B7UQQY3fXrl3tr3/9q/N+8Te2MmMsYgvXTJ482fUx4vakk05yAhGRSdiU+7K1\nGlugIdaxh/syEQnPGR8niQr3eeKJJ+zyyy/PE4OeQKeO22+/3e3/y++1SpUqQYZNoedIvBUboSoQ\nAREQgfR53hBUI0eOdN4fRBpihpAM3hI8IOxIwIbtvXv3dt4D9gFt166de5HxUmVvUTaGxwvCzgG8\nYHgpIba6dOniXn6e4MFbhfDCq8Ix6qAuNpXnRdiiRQtjv1QEnCfe+DeeOoQCohDvHDlMo0aNyife\nOI6NhbWFFzIvV9qKIOFFThsIPSFEgxSvLXhl8EYhMBG+MHvuueesc+fOjh328GJ/4IEHnDDlhX72\n2Wc7UYxQ5MV766232t///nf3bwRNEDGEKOR62olgpjA5gZzxuXPn5hNvQfoGpoUxIX/utttus/Xr\n11vVqlWd9wgRBzfaFqQgNukbhDP9hl2IjxEjRri+Pe6449wHAGFJ/sZ5eLXuuusuGzZsmBOOfBQg\n3mbNmuUEHeONceS336wn3l599VVX1w033OCEI8IasUX7GeOdOnVyYwABjfCinYxHxBGCLj5syv/z\n22G3jhdeeMGNJ0QhLLt372533HGHE28zZ850Hyd8IHlCGLsRf/TZK6+8UiBCvHssJB1f8IQj1JmN\nzgdASRSJt5KgqDpEQASynkA6wqa8gBAWCI7YJGxmcCKSCPkhuBA5/D8vDTwnF1xwgRMPFDw/vIAJ\nCXohLoQIQoUXK8LG20uU8NGll17qrsPrgjcDMYKnjcLLGrHAfTzxxoQEvDwU/saLEc8FL8pYzxvC\nx68tCEPsxEt20003Oa8hQoI8pqAzCL224DlDkHh2cX9e3CS142nq16+fEzxe2A3bedkiUhEqiLf+\n/fsb4dOgYTTqIHTHjEPEoFcI2y1fvtz1EQLFm7AQpG+wsTAmCI9rrrnGHn30USdGEXB4E5PZmQLx\n1qdPnzzPKXZ/9tlnbjN7thOjPxA6eGHxUHp9gYDCCzdw4EDntUS80VZEeNDiiTfEEmPXyw/D24nX\nbcGCBS6UCT/a5HnCCM0izhineOwSiTfO5SPkzjvvzDOHegkzUzdtgi9t8gqeRUQvdRalIDwRlYTi\n+X0mE/Iv7H4Sb0XpDV0jAiIgAnEE0iHeeBEgHAi7eDlumIFYw8OGV8HbKxQvBS95Xt7kwcWej3eC\nEA8vE7wkeLJ42fGSQZx5ggfPHXt7UhBgeG+4jyf6hg8fbkOGDMkLLyHG+H/CY17BW0eojZc4dniz\nTfGAkT/m1xZEE14RhA3hMTx/eGOCCiivLeRGEer0xBuhZMLE5O4hMBE98euWkuuFjXhyEH+0DYES\ntMAUMc0/nniOvzY+582vb7i+MCaE/PAa4TFE+OCdpd9oL6I3SEHM3nvvvU6U4+XymBGWZzwwdhC/\nCLr4ECCCC5HPxwXiDY8c4jdo8cQb4yPWS4X44V6IM8KijAc+LvhwQRzSR4gw2si58eKNviT0yjWx\noV/PLi/njf+PtRdP9LXXXuvy9qiDcVBQQSzXr18/7zA2wQCRiScxkVcuKJf48yTeikpO14mACIhA\nDIF0iDde7AinG2+8MeG6YHgWvLAUuWp4InjpEB70PGh4EDzvHELvT3/6k/M68OJB4JGL5Qme2I3g\nPfHm5R/R9ETiDY8P4sEreLY6duzoPBeEuDzxhqhEgAVpC/cknIXYQlwiEsl5CpKE77UFgeq9PHlR\n9+zZ0yXj43nh5YzIxNZ4jx45bvDhpU17ESdBiyfeyCOMTV6PvT5WvAXpG+9aPyZ4+/CAwg2BQ4gz\nyKxL6ke8EQ7FCxUrbmgHAh9hx5qGjDWEdXzBu4TQRrggwiZMmBAUWd5SIdQdy4yxQ+iRNiDgGa+M\nB0LRjGH+IRcSTyYCO168xYu/eINiJyzELhUSK94Qs4TbExXGDeF0b5FuQrqwIh2B+hCOJVnSKt5I\n/mPdE1ySJELiMo790uELkMESlhXKsYf4Ogv2aSeJkhx2qksEMo9AOsQbLxhejHzdk0vkFbxKeI4I\ndZFrxDMWgTZgwAAnNjjGy4+QoOcJY+YlL2AKHgtCYrycyekpqnjjRY3XxZsIgL3YhODieRofNvVr\nC55GvDyIJk+oIUbIoWMZhiCLqXpt8XL+aC924ZGCIx4i7MWbh32IAK8QMoMZ+VZFFW8ksBPio49i\nBS2Ckb9zfy9sGqRvENSFMUFg0P+eqKKthIQJdxIeD7JMBeINIUIupOfhRCwifslfw3OFNw9RyP08\nry6iiYkZHGe2ZXHEG33//vvv5zFDlNEOxhGhbMQdHyhw9PqUj5EpU6a4CQe0G5FHexFP/D99id2w\n8K7h44HfAm1JtM5brHgL+tRiAwNC7og38kqTCVkHvUdaxBtffrilmeFBJ5O3gJuTGTfAJx/DU/sM\nDDqntAsdTVIp8XUGBz9iFREQAREoiEA6xJv3nOQFSd4O+VTkYOHpIteIWX3khOEpwmNE2JN8J5L1\nCf/xgsIjgzeAWZS8uHgpk8tFOKpZs2Yuib444o0QLrlwiBY8ftjJDENEXfxsU0RCYW3BE8WsQF7K\niEBexORT4WHh5R5klwZvwgKTNPAYIdpoO+Ez7EGw4pXBU4SA5VnPDFneRdwTHryIiyLe6C8ECPXR\nV9SH95QEf0Qioi3W84Y30a9v/Jjg8SEZH4GHd4rwOfcj/Ml4CFK8CQuMB5hRsJ0PARwwiHRC7oRQ\n6Rv6kL7g30xwwemBp6k44g2RjgAl15H/xovMuEbgoikYF0wQoJ8YF0yiQYDTTn4DeMLIDYU/xzgX\nbyKTORiTjEfagkcaDx+sSkK8Mf7pW8LxiER+h7GFiRuxy6kE6Y9E56RcvNEQhBsPFWat4DJHhZI3\nQUeTxAlA1D0/5LCIN3IzWAMGlyxKnsGYCvVc1I7TdSIgAuEikC7xhpeMnCf+YfYbL1LWlsMzgWcE\n7wRiiZcWswwp2MYLHQHCS5CXF89jL7GbD1RevlzHzEs8B4icZMOm2EJ4DlFEPhSCkhcqz3pKvHgr\nrC185FPI3WL2LCKMlzYijJdx0N19PPFGzhceSLwyCDXqjN3KDO8LIocwKi9+8uP4f66jFFW8eW2g\nHt57OAboC2Y8wic+582vb3gP+TFB4FI/YpC2ICYQq0HXpeNdjIj1hA1tQKghxr1+4W94tJi8wPIa\niBS8bYy/c845J2+pkKKGTclvo17GDIVwJYLUy7EjxA0rnD0INiJ5fMQQoicczvhF9DErlWU/EJt4\nWr0ZsXzUwIYFdRF1lJIQb3hYCe8mFFxlyvzCu1vUp1jKxRuxbma+8KCIjxUTRmVA4HnjQZRIvJGU\nyI+KWS0MAmYHERaILbiecRMzM4mvqHhV63c8ETy+zBj8TFEntECa70pXAAAgAElEQVQeB4NARQRE\nQAQSEUiXePPuzYcxYS2eh0ET0WPtRkQwiQCPnLd4aXF61psJy8uRfDI8PoiFILNCg7SFZRvwqCSb\nwhLrReRZjoCKf4fEtpukdASe35IWRWFFfxF98ptxGLRv/JjglUWUJ7unJu9iJmcg7vFK8h7m/VpQ\nQfBXrlw5kCc0WW6EZQmZF+Rl5SMBL19B+Y+MLfqUHEuv8BHA2MdphN1RLCkXb0zNxutW0Jo8sVOY\n48Ubgg3PF25+EnH5iqDgiiSmzgBnVhMii5kvuHRZ84hZPeRE+B0vqMP4GiTMgApnAONOJZZPcqSK\nCIiACIRBvIWtF2LFG962sJREIeCw2BZWO2LFW1htzHa7Uire+DGzdhBfSizi6FdixRvXEpPGfU/e\nGV8ruD7x3uGx4weJuxR3MGFN3LUobMQeippkVr/jBdlDzB7BRkjXWwcI16r3/37t0HEREIHsI5Bu\nz1vYCKdbvPEO8JZFKYgF4TSWT4kPAZcEO/LVvMT3guojskTCelhKEJvJKyOC5XneSsp2xgdhTUKa\nhRW8tl6ouqTunYn1pFy8sS4MM4JiF5QsCGS8541JDcT3vb3H8IixyjOeNqZ9k5dGDBth1aNHD5ds\nGruAo9/xRHYwwNhGBa8fApCCN48kUsK7zHpSEQEREIF4Atku3uBBlIS0lZLY/sdvhJHvR2jWr5AH\nyAc9/y7JvGWcCEz2KKwQyvP2kvWzMx3Hg9pMKJGJFUwKKMlCiJOQdGGF8GxhIdqStCfKdaVcvJEn\nxgDHm+VX4sUbcXZy5hBRhEyZvYF3jfwMcgcorHxMIinnsmUHCahsX+LlRfgdj7eJwU1eBD84vG5e\nYVIFg47cumTzB/zareMiIALRJyDxFv0+VAtEICoEUiregIDrlRw01m+LnzKLl4vZPKw9gzcNr5Y3\n25RjhECZps2MF9ze/MN5zIiK/eLiC4Ep8AhEZpcwsYE9/ry1Z/yOx3YWEytY34Zp3bGJttiI+51p\n03jmVERABEQgloDEm8aDCIhAugikXLyRs8ZCdUzfRXTFFrxZ7JGHOCMWH+t5Y/IB07ljxRKCDlHF\nIpLMomHRSfIJmGrtCTVEHN4+trfAZV3YcW/bF88m6mf6OTOBmIYcWzhGXh05FN7U5XR1ku4jAiIQ\nfgISb+HvI1koAplCIOXiDVBjx451CYiINNYAYnouW7Dwd8QQK4Wz40KseGMqL+usMeuT1a9ZhI/z\nWUOGa1igkSnMnMMkBm9xPsSet74NOXKFHcdDF1sQgyygh6cQsRlf+DsL/CEe8QKqiIAIiIBHICzi\njf0gee6VdL5ScXo61iaWn2CfR9ami12+obD6+XgOsuSIVwdLQ/CcpvBhz4LrFCadsfBsfGHhV2xp\n3rx53iHeQawFx5ps7FYRX+KPk8oTvwguy42w1l788iasl4ZzIdFWS4Xdl/xrEv5xfLDLAM6G2PSe\n2GvpfzhTyGHj3auSOQTSIt7AxYrYbJHCQnnkjvFDJD+NNYFYdJESn/PG+Sw8Sa4bgo0fEQKQrUoQ\nfDygmGnKAnssRcLAJSmVNdm8LU78jntd6W3jgvBjlmqitV8Iv5IPx4MgyASMzBkmaokIiIAfgTCI\nN55jpKewcw3ra4ahxNvE4sGIIVJbYjfxLshWoiAsN5XMM5e1QVlklyWkWFQWEcP7hahK7L6r3JN+\nQ9AxmYF0HG+dUFJl+MBnt4Gbb775F+bFH0egsoRV7EbutJ3CQrbkX+OE8LbmwonBOy6+FHRfrmex\nY95zTAQkD5yltnBcIDIpsdeyzSQ7DLAGGwI2dp/SMIwL2VA8AmkTb56ZTCzgB8IiiUFn/hAi5avI\nC40majJfWtRd0LYTfseLh1FXi4AIZDsBibfEIyBevLHkE8KN7Yr8Jn9xLR4jFiEOuqk6ViDeWO4C\nDxVLX3jbHbKvJdt2xX604wzg/YBjge3C2IGCwjXsMkD6TqIF2uOPI95wLrAbD6sTMLmOyXr8neUv\ncGB49yaXm8l43sr+seQS3ZfziF4hQBGfzMbECYJIJxpFmhBiLf5a/p8VGohaSbxl1hMq7eIts/Cp\nNSIgAiLw/wTSLd5Y/oKtnIhAeMspFeR5Y9klZsqTSkIYD89NbGERckKK3h6feMRiw5R8cBOuY6Y/\nHq1kQrLxNuEdQlwR7vMiHAXVj93kOXNfVhVA8AXZDSKRePO2ZsSL5xXaiyMBrxZpM3jovC2lWIoE\nMYbHz9ucPZZZ/PF48RYrEPH+kfvNhDh4IOYImSba4iu+XpbXYBkslsSK9z5SF6FedlpAfLJUVqzN\nEm+Z+3SSeMvcvlXLREAE0kggXeKNsBmLiE+ePNmJKIQPQgjxRR5VbNgUoYSnBq8Voo0oBjln7Dft\nCQFSTlhMHbHGdlYIH3J/CekR7WDTbkKw3jZcrIGJt4eVBIIUv7BpQfUzEY2F2slHwzbyxxCQ/fv3\nt2eeeSbhrRFJq1ev/oXnjZNZG5R6YvfmZK9MPFoIJNaoI92GFQsQWhREbXxudLzo9Y4XJN4IW5Ia\nxIQ9uCdbLx46PH/YT1pQfIndpSi+bom3ICM0mudIvEWz32S1CIhAyAikS7zdcsstbtki8nPJAyY0\nh3hDGNxxxx35xBuz+AkFItDI1yW1pE+fPm5nAEQfE8UQBszuZ6klxA05aYQaEU3k9+J1Yu1MNgGn\ncC25V3j+2FjdrxQm3tjAu7D6SfSPD5tiHwuwJyqIV3Kp4z1vic7FLsQabWCDdf4fgUvIM5kQrVe3\nl/PGrg+k+RA2JU+a/bFZ4J3QZxCvYayt2EQYF48dod1kJm1Qj8Sb3+iM7nGJt+j2nSwXAREIEYF0\niDdexuzz3KVLlzwxBQLCp4REEV2xnjcEGjPzCTd6hQkAeO6WLFni8sJYTxOvHZ44PG7kInveHO6H\np6pu3bou3wqxxd+8xdKD4PcTb4XVX1I5b4nsJIxM+Bih5s1GZYIcKwrg5Up2ZwRPvBHG9jZJRxQj\ncvkba5gygSKZQvvpa8ZWkN0k4uuWeEuGdrTOlXiLVn/JWhEQgZASSId4I4zH1lPPP/+8m9mY6GUd\nP9uUtS8JvSFWmEnPhAHEGXuDIipIZG/Xrp0tX77c5aAh4BB0eIsoOTk5bg9Rdp/BS0ViPKHGIDNF\nPe9PrE3xs00Lqz+ReEN8MuEhUcHj1bt3b1/PG/VyHoK0Q4cObkIEhTbCCw+m52kMOtwKCptu2bLF\nWrdu7WaC0gfJFgQlYWo8b4WFcBPVK/GWLO3onC/xFp2+kqUiIAIhJpAO8YbwOvjgg13OV9euXX3F\nG7MRr7/+erduJaKMMCGhPMKteOs8jxwveRLeSdgn123p0qUuiZ/EegrrixH+Q2iRa4cgob2NGjXy\n7RG/nLfC6mdJkfiw6dChQ93sykSFvLiXXnrJV7wRPia/j4ke8W2gneQFEppNJsxZkHjDTtYIvfba\na92yV3gxkymIyXPPPdfxZqH4+EIuHYvRI9C9iSveORJvyZCO1rkSb9HqL1krAiIQUgLpEG+8jBEd\nLHlB7hmFv5HXRp4XL3rPy0UOHGFBct3IX/MK4dEePXq45H8WG2fiAS99Zil69bH7DMt4IAjwQjFx\ngAXTKXinCCniDWIZCr9SmHgjkb+w+glh4hVkfTTy0oIWv5w3BCiexQULFtgZZ5yRr1rEH2KXf3ve\nxyD3LWy2KXlr9BfCmcV1kykIdsLbeN1YBDh2DVJEJpNW8MZ666HG1i3xlgzpaJ1bLPHGWjXxK0dH\nq/myVgREQARKhgD5TX/+859dWDGVBRGAqCGsh6hiLTOEF7M2yWWLFW945zjOZAQmJ/DMJtzK0hL8\njcVpWcuMiQ3jxo1zOXOEU/F24SlixiczUclxY6cbxBYTJZh9ipcOj5Bf8ct5K6x+lsFgoVlCraNH\nj3aewvg9shPdvzDxhj0IQpYhQfDEF5bbYGYt+X0sBu8VlhVhogZbOibqY0+8EYr18uW88DR8CT2z\ns0KiQh/gUWXB3YLag8gkzE2f8288hHhgCXfPmDEj3+4QXh0Sb36jM7rHiyze+OEuW7TIjq1dO7qt\nl+UiIAIiUEIE1m3ebL879dSUizcmJrAzDblQiANmILIGmLfga2x+GS92wqbsx0wIkMkOhEMRecw6\n5R88O8wmZf0zwqFcj2BCcFSsWNHYnxov27x589zCsHiOBg4c6OoNUvzCpn71s3QHM2Kxk9Buoq2q\n4u0oTLyxdAfrpiGA8frFF+xlRwXCkeQIwozy5ZdfOgGMaB4wYMAvrvMmLMQewFuGkMN+vG/eRIbY\nc7xZrtSNICuoILYff/xx1w9MQqEgMNkBAgGcqEi8BRmh0TynyOKN3Iddn35qZ9WrF82Wy2oREAER\nKEECc5cutf1r13Z7dqajsN4bMxlZaiPRdn6xNhCuo7Ayf0GFFz31eeu5xZ+HR8oTPskuWRGER2H1\n4/kjYT/oXqh+YdMg9iQ6h5Az4hbvV0kWRCK5fOzCEKQwyeSQQw5x4dLCisRbEJrRPEfiLZr9JqtF\nQARCRiDd4i1kzQ+VOakQb8wWZdYoa+wlu4yIn8Biiy5C397iwCUFE/GGh5FQt7bHKimq4ahH4i0c\n/SArREAEIk4g28QbwoAFbQnjFlTw0LGsSZBQZ0l2v7cxPXUSjty8eXOJVE/eG7lpJV38dnIoyv3I\nE/RmE5OrKPFWFIrhvUbiLbx9I8tEQAQiRCDbxBtdwz6gfoXZsWyzlc5CCNbbhYFcv/glNNJpS2nd\ni3xIwuAU1rFDwKlkDgGJt8zpS7VEBESgFAlko3hjvTS/gnhKRY5cYffFK0hOIIV7J7Nem197onJc\nDKLSU0WzU+KtaNx0lQiIgAjkI5CN4k1DQAREoHQISLyVDnfdVQREIMMISLxlWIeqOSIQYgISbyHu\nHJkmAiIQHQISb9HpK1kqAlEnkFbx9s2339rCJUts2dq1dkSNGtaicWOrEbPu0Kp162zdp59am2bN\nSo3rkpUrbd2mTXn3Z1uWX9eqZb+tU8cqH3BAqdmlG4uACISbgMRbuPtH1olAJhFIi3gjcbTbgAE2\n6bXXrFKFClbniCNs5bp1VrFCBRsxYIBd/PMWK/c8+aQ9MWGCrcvJKRXGuWZ249Ch9uTEiVa2bFln\nA4tDUsqXK2cjbr/dLknx1jel0nDdVAREoNgEJN6KjVAViIAIBCSQcvG2d98+u+r22y1n4UIbPXiw\nNW3UyCqWL29btm2zW+6/3+a8/ba9O368HV69uoVFvE2dO9fW/7yn3a7du52td44YYeNnzrRV06bZ\nETVrBsSr00RABLKFgMRbtvS02ikCpU8g5eLtxZkzndft6cGD7eIWLfK1mDDqHy++2C5q0cLuu/nm\nhOJt95499p/Vq+3jTZvs4MqV7aTjj3ch19iybM0aW/Hxx1atShX7wwknWLWqVZM67p3sed5ixZt3\nbOPmzXZS+/b21KBB1vG880q/52SBCIhAqAhIvIWqO2SMCGQ0gZSLt5uG3Ws5CxfYiqlTE4L8adcu\nq1C+vDsW73lDsHXp08fWfvKJHXf00bZ6wwZ33qP9+9tlbdoYYqvHXXfZ89OmuZy0Ld984zZqHjVw\noLU980zf4/EGFSbeps6ZY5379LH3J0xwtqiIgAiIQCwBiTeNBxEQgXQRSKl4Y5HAJl272mGHHmoT\nH3zQt02x4o1ru/brZx+uXm2LX3jBDqhY0b7/8Uc7/7rr7JsdO2zppEm2av16a9Spk80YOdKaNGhg\n+3JzrXPv3vbJ5s321tixvscLEm/Pz5hhl7c93x3G8/fltq029+23bXivXvaX9u1926ETREAEso+A\nxFv29blaLAKlRSDl4u24Vq2sScOGLtzoV+I9b0xqqFCunNU96ih3KXvo9XvoIedp2zx3rhHKPLFd\nO7um0yV2fefL7KhatYwctXI/r+jtd7wg8fbvKVOs4Ukn/f899+2zL7dutc1ffWWd27Sxu3v2tF8d\ndJBfU3RcBEQgywhIvGVZh6u5IlCKBFIr3szswp497evt2+3NZ5/1bWa8eMPrxSSBue+840KmhE8R\nU+X228++mD/f1Xff00/b3aNGOQ8Z4czWTZradZ0vy1uCxO94rFGFhU2XrlplbXr0sIvOPdce7NfP\nty06QQREILsISLxlV3+rtSJQmgRSKt5o2KARI+zRF16wz+bMcctt5BNLubl2Rf/+Lhz60gMP2LCn\nnspbKoSwaZe+fW3OokV2WZu2dtopJ9vpp5xiY6ZPtweefda++lm8Ud+2HTts1sKF9trixTZz/nw7\nqHJlF1Yl1BrkuGdTYeINe7D17Q8/tI9mzCjNPtO9RUAEQkhA4i2EnSKTRCBDCaRcvDFT9Mwrr3Tr\no/3rttvyYWTB3hZXX22d27a1x++4I9+EBSYf1G3Rwu7v1cu6d+zorkNAXXnbbTbjjTfs64ULDW/Y\n6JdftqE33ZQn1F576y27oGdPyxk1yv2tsONn1KuXX0z+vM5botmm5NOdecUVzvO34LnnMnQ4qFki\nIAJFJSDxVlRyuk4ERCBZAikXbxg0ZupUu2bQICfSOpx1ltWsXt2mzJljY6ZNs7JlyticZ56x2ocd\nlk+87dm7105u397qnXCCWxyXRXM5v/fw4e6a7YsX23+//95O7tDBLfJ705VX2n5ly9rdo56wsdOn\n2YbXXnM5coUdx0OXzxP4s3h7MSfHzWj1BCOewalvvOG8e/xdkxaSHWY6XwQyn4DEW+b3sVooAmEh\nkBbxRmNHT5pkk+fMsUUffmg/7txpZcqUsdZNm7oJAMcceaTjEZ/zNnn2bJfPtmbjRifezj7tNDdp\n4PK+fW3u6NHW4MQTbfLrr9vDY8fakhUrDMHHVlaP33mnNa5f39XpdzyReGOHhdhyaJUqbleIv114\noROgKiIgAiIQT0DiTWNCBEQgXQTSJt68BjGxYNPnn1vtmjXdTgtByuYtW6zqwQfnhUYTXfPtd9+5\nmabVDzkkYZV+x4PYoXNEQAREoCACEm8aGyIgAukikHbxlq6G6T4iIAIikE4CEm/ppK17iUB2E5B4\ny+7+V+tFQARKiIDEWwmBVDUiIAK+BCTefBHpBBEQARHwJyDx5s9IZ4iACJQMAYm3kuGoWkRABLKc\ngMRblg8ANV8E0khA4i2NsHUrERCBzCUg8Za5fauWiUDYCEi8ha1HZI8IiEAkCUi8RbLbZLQIRJKA\nxFsku01Gi4AIhI2AxFvYekT2iEDmEiiWeJufk2M1qlbNXDpqmQiIgAgEJPDVjh32p7PPtlatWgW8\nQqeJgAiIQNEIFFm8zZw505YtWmR1a9Uq2p11lQiIgAhkEIF1X3xhv2/UyFq3bp1BrVJTREAEwkig\nyOItJyfHdn36qZ0Vt7l7GBspm0RABEQg1QQUNk01YdUvAiLgEZB401gQAREQgRIgIPFWAhBVhQiI\nQCACEm+BMOkkERABESicgMSbRogIiEC6CEi8pYu07iMCIpDRBCTeMrp71TgRCBUBibdQdYeMEQER\niCoBibeo9pzsFoHoEZB4i16fyWIREIEQEpB4C2GnyCQRyFACEm8Z2rFqlgiIQHoJSLyll7fuJgLZ\nTEDiLZt7X20XAREoMQISbyWGUhWJgAj4EEirePvm229t4ZIltmztWjuiRg1r0bix1Tj00DwTV61b\nZ+s+/dTaNGtWah23ZOVKW7dpU97999tvP/t1rVr22zp1rPIBB5SaXbqxCIhAuAlIvIW7f2SdCGQS\ngbSItz179li3AQNs0muvWaUKFazOEUfYynXrrGKFCjZiwAC7+NxzHdN7nnzSnpgwwdbl5JQK41wz\nu3HoUHty4kQrW7ass2Hfvn3u3+XLlbMRt99ul2jrm1LpG91UBMJOQOIt7D0k+0QgcwikXLzt3bfP\nrrr9dstZuNBGDx5sTRs1sorly9uWbdvslvvvtzlvv23vjh9vh1evHhrxNnXuXFs/a5br5V27dztb\n7xwxwsbPnGmrpk2zI2rWzJwRoJaIgAiUCAGJtxLBqEpEQAQCEEi5eHtx5kzndXt68GC7uEWLfCYR\nRv3jxRfbRS1a2H0335xQvO3es8f+s3q1fbxpkx1cubKddPzxLuQaW5atWWMrPv7YqlWpYn844QSr\nVrVqUse9kz3PW6x4845t3LzZTmrf3p4aNMg6nndeALQ6RQREIJsISLxlU2+rrSJQugRSLt5uGnav\n5SxcYCumTk3Y0p927bIK5cu7Y/FhUwRblz59bO0nn9hxRx9tqzdscOc92r+/XdamjSG2etx1lz0/\nbZrLSdvyzTf2008/2aiBA63tmWf6Ho83qDDxNnXOHOvcp4+9P2GCs0VFBERABGIJSLxpPIiACKSL\nQErFW25urjXp2tUOO/RQm/jgg75tihVvXNu1Xz/7cPVqW/zCC3ZAxYr2/Y8/2vnXXWff7NhhSydN\nslXr11ujTp1sxsiR1qRBA9uXm2ude/e2TzZvtrfGjvU9XpB4e37GDLu87fnuMJ6/L7dttblvv23D\ne/Wyv7Rv79sOnSACIpB9BCTesq/P1WIRKC0CKRdvx7VqZU0aNnThRr8S73ljUkOFcuXsmCOPdJfu\n3bvXbn3wQUNcbZ4717xQZveOnewfnS+zow4/3Imtcvvvb2XKlPE9XpB4+/eUKdbo5JPz7vnl1q22\n+auvnLdvSM+eVuWgg/yaouMiIAJZRkDiLcs6XM0VgVIkkFrxZmYX9uxpX2/fbm8++2zCZuJhoyC2\n4sUbkwXImZv77ru2euNGFz5FwJXbbz/7Yv58d939o0fb3aNGOdFGOPO8Jk3suksvtZrVqgU6HmtU\nYWHTpatWWZsePezCc1vYQ/36lmKX6dYiIAJhJCDxFsZekU0ikJkEUireQDZo5Eh7dOxY+2zOHLfc\nRj6xlJtrV/Tv78KhLz3wgA176qm8pUIQdeS7zVm82Dq3aWOn/+EPdurJJ9uY6dPtgWefta9+Fm+c\nx8SHWQsX2uuLF9sr8+fbQZUru7AqoVa/40HFG/Vg69sffmgfzZiRmaNBrRIBESgyAYm3IqPThSIg\nAkkSSLl4Y6boWVdeaZ1atbJHb7vNyvxsIGLorQ8+sBZXX21d2ra1x+64I5/njckHdVu0sPt79bLu\nHTu6qzwB9cq8efb1woW29KOP7OlJL9s9N93ohBoFEXfhDTdYzqhRdkClSoUeP6Nevfxi8ud13hLN\nNmW9t2ZXXOFsePO555LErNNFQAQynYDEW6b3sNonAuEhkHLxRlPHTJtmfx80yOWMtT/zTKtZvbox\nexMvGovhzh092moddlg+8bZn7147uUMHq/fb39q/brvNyu63n6un7/DhLsS6ffFi++8PP9jJ7dvb\nRee2sJuu+IvtV7asDR01ysa+8optmDXLWGOusON46BJ53l7MybFHbr3VHWKJ3h9//NGmvvGGE4bM\ndNWkhfAMYFkiAmEhIPEWlp6QHSKQ+QTSIt7AOHrSJJs8d64t/vBD+3HnTifAWjdtakOuvz5vQsIw\ndlh46SX7+NVXHfkps2fb3U88YWs2bnQi76zTTrMurVvb5f362Zynn7YGJ55ok19/3R4ZO9bY1grB\nx1ZWePEa16/v6vA7/gvxNmyYPfXSS/l6/tAqVaxO7dp21YUXWue2bTN/VKiFIiACSROQeEsamS4Q\nAREoIoG0iTfPPiYWbPr8c6tds6bbaSFI2bxlix1y8MFW6efQaKJrvv3uO7cbQvVDDklYpd/xIHbo\nHBEQAREoiIDEm8aGCIhAugikXbylq2G6jwiIgAikk4DEWzpp614ikN0EJN6yu//VehEQgRIiIPFW\nQiBVjQiIgC8BiTdfRDpBBERABPwJSLz5M9IZIiACJUNA4q1kOKoWERCBLCcg8ZblA0DNF4E0EpB4\nSyNs3UoERCBzCUi8ZW7fqmUiEDYCEm9h6xHZIwIiEEkCEm+R7DYZLQKRJCDxFsluk9EiIAJhIyDx\nFrYekT0ikLkEiiXe5s+aZYdXrZq5dNQyERABEQhI4MsdO+yMs86yVq1aBbxCp4mACIhA0QgUWby9\n8sor9u7St+3IOkckf+fc3OSv0RUiIAIiEGICn2383Oqf3MDatGkTYitlmgiIQCYQKLJ4y8nJsS3f\nf2GnNmmQCRzUBhEQAREoFoF33nzfqh1Qw1q2bFmsenSxCIiACPgRkHjzI6TjIiACIhCAgMRbAEg6\nRQREoEQISLyVCEZVIgIikO0EJN6yfQSo/SKQPgISb+ljrTuJgAhkMAGJtwzuXDVNBEJGQOItZB0i\nc0RABKJJQOItmv0mq0UgigQk3qLYa7JZBEQgdAQk3kLXJTJIBDKWgMRbxnatGiYCIpBOAhJv6aSt\ne4lAdhOQeMvu/lfrRUAESoiAxFsJgVQ1IiACvgTSJt5yc3Ntx/Yd9u6i923NyjVWo1YNa3ZOE6te\no3qekWs/+tg2rv/Emrc629fwVJ8QxN5U26D6RUAEokNA4i06fSVLRSDqBNIi3vbs3mO9evSzmdNy\nrGLFinbU0UcaQq1ChfI25MFB1rrDeY7jyH8+bmOeHmcLl88tVa5B7S1VI3VzERCBUBGQeAtVd8gY\nEchoAikXb3v37rPePfrYvNkL7f7H7rHT/3yqVahQwbZu2WpD+g+zBfPesunzX7YaNQ8LhXhLxt6M\nHhlqnAiIQFIEJN6SwqWTRUAEikEg5eJt6sTp1rvHrTb8sWF5HjbPXsKorRu3t9YdWtqtg/smFG+7\nd++2Vcs/so3rPrEDDzrQTjjxeDu89uF5TSa8+dGK1bZm1VqremhV+/3Jv7NDqx0S+Hg8u2TsLQZ3\nXSoCIpBhBCTeMqxD1RwRCDGBlIu3QX2H2LzXF9js92YmxLBr1y4rX768OxYfNt2wbqP17HazE27H\n/KaOrVuz3p03aPgA69CpnSHc+t8wwCa/ONXqHlfXtn29zf7300827JEhLm/O7/gvDMo1G9QvuL0h\n7leZJgIikGYCEm9pBq7biUAWE0ipeEM8XXTuJVbtsGr2+LUopIoAAA2nSURBVPP/8sUcK9649sa/\n9bKVy1fZ1LkTrWKlivbD9z9Yt47X2Pbt2y1n0XRbu/pja9vkAntm4pN2WuNGlrsv167vdqN9tmmz\nvTx7gu/xeIOStde3QTpBBEQgawhIvGVNV6uhIlDqBFIu3pqeco6d2rih3TfiHt/GxnvemNRQrnw5\n+3Wdo9y1e/futXvvHG4vj59i7659yz795DNr3qiVdel2qV1xTVerfWQt2717j5Urt7+VKVPG93gi\n8ZaMvb4N0gkiIAJZQ0DiLWu6Wg0VgVInkFLxZrm5dvVl19q2rd/YxNfGJWws3i4KYitevJHvNvWl\nGbb4zcW2bs0GI4yKgNu/3P62ZN1id92oh56wh+8daXv27LFjjq1jZ7Voan/pfnneEiR+x2ONwpbu\nSdhb6r0nA0RABEJDQOItNF0hQ0Qg4wmkVryZ2UP3PGKjH3vO3lmz0MqXL5cPKGLppu697Mcfdtpj\nYx61xx4YlbdUCMeu73azLZz3ll3Q6Xyr16ie1W9YzyaPn2yjHhltH2x429Xl1mP7ZofNn7PAFsxd\naHNy3rDKB1a2nMUzrFKlir7H43s4GXsRnCoiIAIiAAGJN40DERCBdBFIuXhbuewju6RVFzv/olZ2\n1z8HOg+bJ7reW/y+dWl3pV1wSTsb+vDgfJ63rV9vs8YnnmkDhvazy/56ad41N3fvY7NfnWMfbnrP\nVvxnpb343EvWd2Avq3RAJXfOm7PftL9ddq2NmTLa/a3g489Yg9Pq/4JzMvamq5N0HxEQgfATkHgL\nfx/JQhHIFAIpF2+AmjRust3ac4C179jWWrZtbtVqVLfXZ8y2ieOmWNmyZW38zDFW8/Aa+cTb3j17\nrfmprezEU35ngx8Y6M57edwUG3L7MCtbpowt3/yBff/d99a8UWtr06GlXXV9N3fOiPtH2ssvTrO3\nVrxh+/btK/Q4S48kKkHtzZRBoHaIgAgUn4DEW/EZqgYREIFgBNIi3jBl/LMTbNaM2bbknQ9s5487\nnQfu7JbNrNcdN+dNSCDn7fnR423BsjnO+pzpr9mj94209R9vcMKscbMzrH2n8+2Gq26xca+MsVPq\nn2SvTptlzzz2nC1butwQfEccVduGPnyXNTy9gavD73hBmILYGwyxzhIBEcgGAhJv2dDLaqMIhINA\n2sSb11y2ntr86WarWbum22khSPny86+sStVfueVCCir//fY7Y4JD7AK9sef6HS+o3qLYG6RNOkcE\nRCCzCEi8ZVZ/qjUiEGYCaRdvYYYh20RABESgqAQk3opKTteJgAgkS0DiLVliOl8EREAEEhCQeNOw\nEAERSBcBibd0kdZ9REAEMpqAxFtGd68aJwKhIiDxFqrukDEiIAJRJSDxFtWek90iED0CEm/R6zNZ\nLAIiEEICEm8h7BSZJAIZSkDiLUM7Vs0SARFILwGJt/Ty1t1EIJsJSLxlc++r7SIgAiVGQOKtxFCq\nIhEQAR8CxRJvs+e9bofVPFSQRUAERCDrCWz58htr1riZtWrVKutZCIAIiEBqCRRZvM2YMcPe+/Ad\nO/LoWqm1ULWLgAiIQAQIfLbxc6t3UgNr27ZtBKyViSIgAlEmUGTxlpOTY1u+/8JObfL/21CpiIAI\niEA2E1DYNJt7X20XgfQSkHhLL2/dTQREIEMJSLxlaMeqWSIQQgISbyHsFJkkAiIQPQISb9HrM1ks\nAlElIPEW1Z6T3SIgAqEiIPEWqu6QMSKQ0QQk3jK6e9U4ERCBdBGQeEsXad1HBERA4k1jQAREQARK\ngIDEWwlAVBUiIAKBCEi8BcKkk0RABESgcAISbxohIiAC6SIg8ZYu0rqPCIhARhOQeMvo7lXjRCBU\nBNIm3nJzc23H9h327qL3bc3KNVajVg1rdk4Tq16jeh6QtR99bBvXf2LNW51d6pCC2FvqRsoAERCB\n0BCQeAtNV8gQEch4AmkRb3t277FePfrZzGk5VrFiRTvq6CMNoVahQnkb8uAga93hPAd65D8ftzFP\nj7OFy+eWKvig9paqkbq5CIhAqAhIvIWqO2SMCGQ0gZSLt71791nvHn1s3uyFdv9j99jpfz7VKlSo\nYFu3bLUh/YfZgnlv2fT5L1uNmoeFQrwlY29Gjww1TgREICkCEm9J4dLJIiACxSCQcvE2deJ0693j\nVhv+2LA8D5tnL2HU1o3bW+sOLe3WwX0Tirfdu3fbquUf2cZ1n9iBBx1oJ5x4vB1e+/C8JhPe/GjF\naluzaq1VPbSq/f7k39mh1Q4JfDyeXTL2FoO7LhUBEcgwAhJvGdahao4IhJhAysXboL5DbN7rC2z2\nezMTYti1a5eVL1/eHYsPm25Yt9F6drvZCbdjflPH1q1Z784bNHyAdejUzhBu/W8YYJNfnGp1j6tr\n277eZv/76Scb9sgQlzfnd/wXBuWaDeoX3N4Q96tMEwERSDMBibc0A9ftRCCLCaRUvCGeLjr3Eqt2\nWDV7/Pl/+WKOFW9ce+PfetnK5ats6tyJVrFSRfvh+x+sW8drbPv27ZazaLqtXf2xtW1ygT0z8Uk7\nrXEjy92Xa9d3u9E+27TZXp49wfd4vEHJ2uvbIJ0gAiKQNQQk3rKmq9VQESh1AikXb01POcdObdzQ\n7htxj29j4z1vTGooV76c/brOUe7avXv32r13DreXx0+xd9e+ZZ9+8pk1b9TKunS71K64pqvVPrKW\n7d69x8qV29/KlCnjezyReEvGXt8G6QQREIGsISDxljVdrYaKQKkTSKl4s9xcu/qya23b1m9s4mvj\nEjYWbxcFsRUv3sh3m/rSDFv85mJbt2aDEUZFwO1fbn9bsm6xu27UQ0/Yw/eOtD179tgxx9axs1o0\ntb90vzxvCRK/47FGYUv3JOwt9d6TASIgAqEhIPEWmq6QISKQ8QRSK97M7KF7HrHRjz1n76xZaOXL\nl8sHFLF0U/de9uMPO+2xMY/aYw+MylsqhGPXd7vZFs57yy7odL7Va1TP6jesZ5PHT7ZRj4y2Dza8\n7epy67F9s8Pmz1lgC+YutDk5b1jlAytbzuIZVqlSRd/j8T2cjL0IThUREAERgIDEm8aBCIhAugik\nXLytXPaRXdKqi51/USu7658DnYfNE13vLX7furS70i64pJ0NfXhwPs/b1q+3WeMTz7QBQ/vZZX+9\nNO+am7v3sdmvzrEPN71nK/6z0l587iXrO7CXVTqgkjvnzdlv2t8uu9bGTBnt/lbw8WeswWn1f8E5\nGXvT1Um6jwiIQPgJSLyFv49koQhkCoGUizdATRo32W7tOcDad2xrLds2t2o1qtvrM2bbxHFTrGzZ\nsjZ+5hireXiNfOJt75691vzUVnbiKb+zwQ8MdOe9PG6KDbl9mJUtU8aWb/7Avv/ue2veqLW16dDS\nrrq+mztnxP0j7eUXp9lbK96wffv2FXqcpUcSlaD2ZsogUDtEQASKT0DirfgMVYMIiEAwAmkRb5gy\n/tkJNmvGbFvyzge288edzgN3dstm1uuOm/MmJJDz9vzo8bZg2Rxnfc701+zR+0ba+o83OGHWuNkZ\n1r7T+XbDVbfYuFfG2Cn1T7JXp82yZx57zpYtXW4IviOOqm1DH77LGp7ewNXhd7wgTEHsDYZYZ4mA\nCGQDAYm3bOhltVEEwkEgbeLNay5bT23+dLPVrF3T7bQQpHz5+VdWpeqv3HIhBZX/fvudMcEhdoHe\n2HP9jhdUb1HsDdImnSMCIpBZBCTeMqs/1RoRCDOBtIu3MMOQbSIgAiJQVAISb0Ulp+tEQASSJSDx\nliwxnS8CIiACCQhIvGlYiIAIpIuAxFu6SOs+IiACGU1A4i2ju1eNE4FQEZB4C1V3yBgREIGoEpB4\ni2rPyW4RiB4Bibfo9ZksFgERCCEBibcQdopMEoEMJSDxlqEdq2aJgAikl4DEW3p5624ikM0EJN6y\nuffVdhEQgRIjIPFWYihVkQiIgA+BYom3pSveszrH1xFkERABEch6AhvWbLSTf1vPzjvvvKxnIQAi\nIAKpJVBk8bZz506bPn2alSuXf7P51Jqr2kVABEQgnARYJLx16zZ2wAEHhNNAWSUCIpAxBIos3jKG\ngBoiAiIgAiIgAiIgAhEiIPEWoc6SqSIgAiIgAiIgAiIg8aYxIAIiIAIiIAIiIAIRIiDxFqHOkqki\nIAIiIAIiIAIiIPGmMSACIiACIiACIiACESIg8RahzpKpIiACIiACIiACIiDxpjEgAiIgAiIgAiIg\nAhEiIPEWoc6SqSIgAiIgAiIgAiIg8aYxIAIiIAIiIAIiIAIRIiDxFqHOkqkiIAIiIAIiIAIiIPGm\nMSACIiACIiACIiACESIg8RahzpKpIiACIiACIiACIiDxpjEgAiIgAiIgAiIgAhEiIPEWoc6SqSIg\nAiIgAiIgAiIg8aYxIAIiIAIiIAIiIAIRIiDxFqHOkqkiIAIiIAIiIAIiIPGmMSACIiACIiACIiAC\nESIg8RahzpKpIiACIiACIiACIiDxpjEgAiIgAiIgAiIgAhEiIPEWoc6SqSIgAiIgAiIgAiIg8aYx\nIAIiIAIiIAIiIAIRIiDxFqHOkqkiIAIiIAIiIAIiIPGmMSACIiACIiACIiACESIg8RahzpKpIiAC\nIiACIiACIiDxpjEgAiIgAiIgAiIgAhEiIPEWoc6SqSIgAiIgAiIgAiIg8aYxIAIiIAIiIAIiIAIR\nIvB/fnWCNCjA35EAAAAASUVORK5CYII=\n"
    }
   },
   "cell_type": "markdown",
   "id": "382f7b45",
   "metadata": {},
   "source": [
    "Tensorflow Similarity's Samplers ensure that each batch contains a target number of examples per class per batch. This ensures that the loss functions are able to construct tuples of anchor, positive, and negatives within each batch of examples.\n",
    "\n",
    "![contrastive_batch.png](https://raw.githubusercontent.com/tensorflow/similarity/master/assets/images/contrastive_batch.png)\n",
    "\n",
    "In this notebook you will learn how to use the:\n",
    "\n",
    "* `MultiShotMemorySampler()` for fitting to a sequence of data, such as a dataset.\n",
    "* `SingleShotMemorySampler()` to treat each example as a seperate class and generate augmented versions within each batch.\n",
    "* `TFDatasetMultiShotMemorySampler()` to directly integrate with the Tensorflow dataset catalog. "
   ]
  },
  {
   "cell_type": "markdown",
   "id": "73442fe4",
   "metadata": {},
   "source": [
    "## Imports"
   ]
  },
  {
   "cell_type": "code",
   "execution_count": 2,
   "id": "495e645a",
   "metadata": {},
   "outputs": [],
   "source": [
    "import os\n",
    "import random\n",
    "from typing import Tuple\n",
    "\n",
    "import numpy as np\n",
    "from matplotlib import pyplot as plt\n",
    "\n",
    "# INFO messages are not printed.\n",
    "# This must be run before loading other modules.\n",
    "os.environ[\"TF_CPP_MIN_LOG_LEVEL\"] = \"1\""
   ]
  },
  {
   "cell_type": "code",
   "execution_count": 3,
   "id": "e168c87f-094b-42cd-b1b4-1b47b737c861",
   "metadata": {},
   "outputs": [],
   "source": [
    "import tensorflow as tf"
   ]
  },
  {
   "cell_type": "code",
   "execution_count": 4,
   "id": "6eb306c8",
   "metadata": {},
   "outputs": [
    {
     "name": "stderr",
     "output_type": "stream",
     "text": [
      "Your CPU supports instructions that this binary was not compiled to use: SSE3 SSE4.1 SSE4.2 AVX AVX2\n",
      "For maximum performance, you can install NMSLIB from sources \n",
      "pip install --no-binary :all: nmslib\n"
     ]
    }
   ],
   "source": [
    "# install TF similarity if needed\n",
    "try:\n",
    "    import tensorflow_similarity as tfsim  # main package\n",
    "except ModuleNotFoundError:\n",
    "    !pip install tensorflow_similarity\n",
    "    import tensorflow_similarity as tfsim"
   ]
  },
  {
   "cell_type": "code",
   "execution_count": 5,
   "id": "28ea3fc6",
   "metadata": {},
   "outputs": [],
   "source": [
    "tfsim.utils.tf_cap_memory()  # Avoid GPU memory blow up"
   ]
  },
  {
   "cell_type": "markdown",
   "id": "b758af4b",
   "metadata": {},
   "source": [
    "<hr>"
   ]
  },
  {
   "cell_type": "markdown",
   "id": "81170e44",
   "metadata": {},
   "source": [
    "# MultiShotMemorySampler: Load Random Numpy Arrays\n",
    "The following cell loads random numpy data using TensorFlow similarity`MultiShotMemorySampler()`.\n",
    "\n",
    "Using a sampler is required to ensure that each batch contains at least N samples for each class included in a batch. \n",
    "\n",
    "This batch strucutre is required for the contrastive loss to properly compute positive pairwise distances."
   ]
  },
  {
   "cell_type": "code",
   "execution_count": 6,
   "id": "9dfb57a7",
   "metadata": {},
   "outputs": [],
   "source": [
<<<<<<< HEAD
    "num_ms_examples = 100_000  # @param {type:\"slider\", min:1000, max:1000000}\n",
=======
    "num_ms_examples = 100000  # @param {type:\"slider\", min:1000, max:1000000}\n",
>>>>>>> f3ad1519
    "num_ms_features = 784  # @param {type:\"slider\", min:10, max:1000}\n",
    "num_ms_classes = 10  # @param {type:\"slider\", min:2, max:1000}\n",
    "\n",
    "# We use random floats here to represent a dense feature vector\n",
    "X_ms = np.random.rand(num_ms_examples, num_ms_features)\n",
    "# We use random ints to represent N different classes\n",
    "y_ms = np.random.randint(low=0, high=10, size=num_ms_examples)"
   ]
  },
  {
   "cell_type": "code",
   "execution_count": 7,
   "id": "f89257be",
   "metadata": {},
   "outputs": [
    {
     "name": "stdout",
     "output_type": "stream",
     "text": [
      "\n",
      "The initial batch size is 10 (5 classes * 2 examples per class) with 0 augmenters\n"
     ]
    },
    {
     "data": {
      "application/vnd.jupyter.widget-view+json": {
       "model_id": "39df5c118e314f8e9993645dd0c624f3",
       "version_major": 2,
       "version_minor": 0
      },
      "text/plain": [
       "filtering examples:   0%|          | 0/100000 [00:00<?, ?it/s]"
      ]
     },
     "metadata": {},
     "output_type": "display_data"
    },
    {
     "data": {
      "application/vnd.jupyter.widget-view+json": {
       "model_id": "ddaeee07b6084e319f00eb2a67fa0003",
       "version_major": 2,
       "version_minor": 0
      },
      "text/plain": [
       "selecting classes:   0%|          | 0/5 [00:00<?, ?it/s]"
      ]
     },
     "metadata": {},
     "output_type": "display_data"
    },
    {
     "data": {
      "application/vnd.jupyter.widget-view+json": {
       "model_id": "1236cc06d01c4273976a520f39c37adc",
       "version_major": 2,
       "version_minor": 0
      },
      "text/plain": [
       "gather examples:   0%|          | 0/50298 [00:00<?, ?it/s]"
      ]
     },
     "metadata": {},
     "output_type": "display_data"
    },
    {
     "data": {
      "application/vnd.jupyter.widget-view+json": {
       "model_id": "2e48539a8de943829b3b4353ebd23c20",
       "version_major": 2,
       "version_minor": 0
      },
      "text/plain": [
       "indexing classes:   0%|          | 0/50298 [00:00<?, ?it/s]"
      ]
     },
     "metadata": {},
     "output_type": "display_data"
    }
   ],
   "source": [
    "num_known_ms_classes = 5  # @param {type:\"slider\", min:2, max:1000}\n",
    "ms_classes_per_batch = num_known_ms_classes\n",
    "ms_examples_per_class_per_batch = 2  # @param {type:\"integer\"}\n",
    "ms_class_list = random.sample(range(num_ms_classes), k=num_known_ms_classes)\n",
    "\n",
    "ms_sampler = tfsim.samplers.MultiShotMemorySampler(\n",
    "    X_ms,\n",
    "    y_ms,\n",
    "    classes_per_batch=ms_classes_per_batch,\n",
    "    examples_per_class_per_batch=ms_examples_per_class_per_batch,\n",
    "    class_list=ms_class_list,\n",
    ")"
   ]
  },
  {
   "cell_type": "markdown",
   "id": "7b47ab3c",
   "metadata": {},
   "source": [
    "## Generating Batches\n",
    "The Tensorflow Similarity memory samplers are a subclass of [tf.keras.utils.Sequence](https://www.tensorflow.org/api_docs/python/tf/keras/utils/Sequence), overriding the `__getitem__` and `__len__` methods. \n",
    "\n",
    "Additionally, Tensorflow Similarity provides a `generate_batch()` method that takes a batch ID and yields a single batch. \n",
    "\n",
    "We verify that the batch batch only conatins the classes defined in `CLASS_LIST` and that each class has `ms_classes_per_batch` * `ms_examples_per_class_per_batch` examples. "
   ]
  },
  {
   "cell_type": "code",
   "execution_count": 8,
   "id": "761c0ca3",
   "metadata": {},
   "outputs": [
    {
     "name": "stdout",
     "output_type": "stream",
     "text": [
      "########## X ##########\n",
      "tf.Tensor(\n",
      "[[0.10244997 0.68851606 0.53268052 ... 0.2197804  0.31371643 0.50274743]\n",
      " [0.33082377 0.8429225  0.58339878 ... 0.02444365 0.37718794 0.12095115]\n",
      " [0.44695482 0.85489889 0.386586   ... 0.51846227 0.66042986 0.25128629]\n",
      " ...\n",
      " [0.58364963 0.4081118  0.56372653 ... 0.63852515 0.75404133 0.78553425]\n",
      " [0.6877641  0.4842029  0.48327635 ... 0.1334299  0.58277972 0.33514591]\n",
      " [0.18217164 0.2938196  0.59372672 ... 0.78299004 0.32033609 0.55217744]], shape=(10, 784), dtype=float64)\n",
      "\n",
      "########## y ##########\n",
      "tf.Tensor([7 7 3 3 2 2 8 8 9 9], shape=(10,), dtype=int64)\n"
     ]
    }
   ],
   "source": [
    "X_ms_batch, y_ms_batch = ms_sampler.generate_batch(100)\n",
    "print(\"#\" * 10 + \" X \" + \"#\" * 10)\n",
    "print(X_ms_batch)\n",
    "print(\"\\n\" + \"#\" * 10 + \" y \" + \"#\" * 10)\n",
    "print(y_ms_batch)\n",
    "\n",
    "# Check that the batch size is equal to the target number of classes * target number of examples per class.\n",
    "assert tf.shape(X_ms_batch)[0] == (ms_classes_per_batch * ms_examples_per_class_per_batch)\n",
    "# Check that the number of columns matches the number of expected features.\n",
    "assert tf.shape(X_ms_batch)[1] == (num_ms_features)\n",
    "# Check that classes in the batch are from the allowed set in CLASS_LIST\n",
    "assert set(tf.unique(y_ms_batch)[0].numpy()) - set(ms_class_list) == set()\n",
    "# Check that we only have NUM_CLASSES_PER_BATCH\n",
    "assert len(tf.unique(y_ms_batch)[0]) == ms_classes_per_batch"
   ]
  },
  {
   "cell_type": "markdown",
   "id": "1b61c162",
   "metadata": {},
   "source": [
    "## Sampler Sizes\n",
    "\n",
    "`MultiShotMemorySampler()` provides various attributes for accessing info about the data:\n",
    "* `__len__` provides the number of steps per epoch. \n",
    "* `num_examples` provides the total number of examples within the sampler.\n",
    "* `example_shape` provides the shape of the examples.\n",
    "\n",
    "The `num_examples` attribute represents the subset of X and y where y is in the `class_list` with each class limited to `num_examples_per_class`."
   ]
  },
  {
   "cell_type": "code",
   "execution_count": 9,
   "id": "8da0a1b7",
   "metadata": {},
   "outputs": [
    {
     "name": "stdout",
     "output_type": "stream",
     "text": [
      "The sampler contains 1000 steps per epoch.\n",
      "The sampler is using 50298 examples out of the original 100000.\n",
      "Each examples has the following shape: (784,).\n"
     ]
    }
   ],
   "source": [
    "print(f\"The sampler contains {len(ms_sampler)} steps per epoch.\")\n",
    "print(f\"The sampler is using {ms_sampler.num_examples} examples out of the original {num_ms_examples}.\")\n",
    "print(f\"Each examples has the following shape: {ms_sampler.example_shape}.\")"
   ]
  },
  {
   "cell_type": "markdown",
   "id": "8e1d40e2",
   "metadata": {},
   "source": [
    "## Accessing the Examples\n",
    "\n",
    "Additionaly, the `MultiShotMemorySampler()` provides `get_slice()` for manually accessing examples within the Sampler.\n",
    "\n",
    "**NOTE**: the examples are shuffled when creating the Sampler but will yield the same examples for each call to get_slice(begin, size)."
   ]
  },
  {
   "cell_type": "code",
   "execution_count": 10,
   "id": "7f3a12e5",
   "metadata": {},
   "outputs": [
    {
     "name": "stdout",
     "output_type": "stream",
     "text": [
      "########## X ##########\n",
      "tf.Tensor(\n",
      "[[0.67971507 0.74731585 0.7144337  ... 0.07861843 0.29287101 0.04500069]\n",
      " [0.84780348 0.85496437 0.44088087 ... 0.57199698 0.99068429 0.78402967]\n",
      " [0.76641663 0.23609457 0.43546836 ... 0.84303339 0.86315334 0.07298692]\n",
      " ...\n",
      " [0.25578582 0.38847316 0.24466354 ... 0.26129626 0.5394666  0.31837792]\n",
      " [0.0643712  0.75872309 0.29096849 ... 0.3019719  0.8388412  0.80194445]\n",
      " [0.24814494 0.17823982 0.41733159 ... 0.32008895 0.14422262 0.6962133 ]], shape=(10, 784), dtype=float64)\n",
      "\n",
      "########## y ##########\n",
      "tf.Tensor([9 7 2 3 7 2 7 9 2 9], shape=(10,), dtype=int64)\n"
     ]
    }
   ],
   "source": [
    "# Get 10 examples starting at example 200.\n",
    "X_ms_slice, y_ms_slice = ms_sampler.get_slice(begin=200, size=10)\n",
    "print(\"#\" * 10 + \" X \" + \"#\" * 10)\n",
    "print(X_ms_slice)\n",
    "print(\"\\n\" + \"#\" * 10 + \" y \" + \"#\" * 10)\n",
    "print(y_ms_slice)\n",
    "\n",
    "# Check that the batch size is equal to our get_slice size.\n",
    "assert tf.shape(X_ms_slice)[0] == 10\n",
    "# Check that the number of columns matches the number of expected features.\n",
    "assert tf.shape(X_ms_slice)[1] == (num_ms_features)\n",
    "# Check that classes in the batch are from the allowed set in CLASS_LIST\n",
    "assert set(tf.unique(y_ms_slice)[0].numpy()) - set(ms_class_list) == set()"
   ]
  },
  {
   "cell_type": "markdown",
   "id": "5b67e244",
   "metadata": {},
   "source": [
    "<hr>"
   ]
  },
  {
   "cell_type": "markdown",
   "id": "5ed22d48",
   "metadata": {},
   "source": [
    "# SingleShotMemorySampler: Augmented MNIST Examples\n",
    "\n",
    "The following cell loads and augments MNIST examples using the `SingleShotMemorySampler()`.\n",
    "\n",
    "The Sampler treats each example as it's own class and adds augmented versions of each image to the batch.\n",
    "\n",
    "This means the final batch size is the number of `examples per batch * (1 + the number of augmentations)`."
   ]
  },
  {
   "cell_type": "code",
   "execution_count": 11,
   "id": "ac5979f9",
   "metadata": {},
   "outputs": [],
   "source": [
    "(aug_x, _), _ = tf.keras.datasets.mnist.load_data()\n",
    "# Normalize the image data.\n",
    "aug_x = tf.cast(aug_x / 255.0, dtype=\"float32\")"
   ]
  },
  {
   "cell_type": "code",
   "execution_count": 12,
   "id": "1e40f64c",
   "metadata": {},
   "outputs": [
    {
     "name": "stdout",
     "output_type": "stream",
     "text": [
      "\n",
      "The initial batch size is 18 (18 classes * 1 examples per class) with 1 augmenters\n"
     ]
    }
   ],
   "source": [
    "aug_num_examples_per_batch = 18  # @param {type:\"slider\", min:18, max:512}\n",
    "aug_num_augmentations_per_example = 1  # @param {type:\"slider\", min:1, max:3}\n",
    "\n",
    "data_augmentation = tf.keras.Sequential(\n",
    "    [\n",
    "        tf.keras.layers.experimental.preprocessing.RandomRotation(0.12),\n",
    "        tf.keras.layers.experimental.preprocessing.RandomZoom(0.25),\n",
    "    ]\n",
    ")\n",
    "\n",
    "\n",
    "def augmenter(\n",
    "    x: tfsim.types.FloatTensor, y: tfsim.types.IntTensor, examples_per_class: int, is_warmup: bool, stddev=0.025\n",
    ") -> Tuple[tfsim.types.FloatTensor, tfsim.types.IntTensor]:\n",
    "    \"\"\"Image augmentation function.\n",
    "\n",
    "    Args:\n",
    "        X: FloatTensor representing the example features.\n",
    "        y: IntTensor representing the class id. In this case\n",
    "           the example index will be used as the class id.\n",
    "        examples_per_class: The number of examples per class.\n",
    "           Not used here.\n",
    "        is_warmup: If True, the training is still in a warm\n",
    "           up state. Not used here.\n",
    "        stddev: Sets the amount of gaussian noise added to\n",
    "           the image.\n",
    "    \"\"\"\n",
    "    _ = examples_per_class\n",
    "    _ = is_warmup\n",
    "\n",
    "    aug = tf.squeeze(data_augmentation(tf.expand_dims(x, -1)))\n",
    "    aug = aug + tf.random.normal(tf.shape(aug), stddev=stddev)\n",
    "    x = tf.concat((x, aug), axis=0)\n",
    "    y = tf.concat((y, y), axis=0)\n",
    "    idxs = tf.range(start=0, limit=tf.shape(x)[0])\n",
    "    idxs = tf.random.shuffle(idxs)\n",
    "    x = tf.gather(x, idxs)\n",
    "    y = tf.gather(y, idxs)\n",
    "    return x, y\n",
    "\n",
    "\n",
    "aug_sampler = tfsim.samplers.SingleShotMemorySampler(\n",
    "    aug_x,\n",
    "    augmenter=augmenter,\n",
    "    examples_per_batch=aug_num_examples_per_batch,\n",
    "    num_augmentations_per_example=aug_num_augmentations_per_example,\n",
    ")"
   ]
  },
  {
   "cell_type": "code",
   "execution_count": 13,
   "id": "1a0e5bfd",
   "metadata": {},
   "outputs": [
    {
     "data": {
      "image/png": "iVBORw0KGgoAAAANSUhEUgAAArcAAALICAYAAABl6dhjAAAAOXRFWHRTb2Z0d2FyZQBNYXRwbG90bGliIHZlcnNpb24zLjUuMSwgaHR0cHM6Ly9tYXRwbG90bGliLm9yZy/YYfK9AAAACXBIWXMAAAsTAAALEwEAmpwYAAEAAElEQVR4nOydd5gc1ZX2z62enJNyFpKQEDlnsMk2OKwjxtnGEYe1P3t3vet19q5zwHmNwTiDjSMm2SZnkREgAcpxJE3OM133+6Nbdd5zNT2MQRrN1Ly/55lHp7vura7uqrpVqvPe9zjvvRBCCCGEEJIGov29AYQQQgghhOwteHNLCCGEEEJSA29uCSGEEEJIauDNLSGEEEIISQ28uSWEEEIIIamBN7eEEEIIISQ18OaWEEIIIYSkhgl1c+uc+7lzbqtzrsM5t9o5905Y9lrn3JPOuU7n3BPOuVfAsk875wadc13wt3C/fAmyB9yv6cA5d4lzboVzrt85dwW8f1D+/db839+ccwfB8g8759bk9/8W59w3nHNFsHy+c+5m51yPc+4p59yZY/zVJjXcr+ljhH063znngzH1k7D8Y865x/Pj8Vrn3Mdg2dygX1d+XR8d4683aeF+VSbUza2I/I+IzPfe14jIy0Tk8865o5xzs0Tk5yLyERGpEZGPicgvnXNToe9vvPdV8LdmzLeeFIL7NR1sEZHPi8hPhnn/1SLSICJNIvInEfk1LP+ziByZ3/8Hi8hhIvJBWP4rEXlIRBpF5D9F5LfOuSn74guQYeF+TR+F9ulu6mBM/Ry870TkzSJSLyLnisglzrnXi4h47zfgWCwih4hILCK/22ffgoRwv+aZUDe33vuV3vv+3S/zfweIyGwRafPeX+dzXCsi3fllZJzD/ZoOvPfXeO//ICK7gvfbvPfrfK4cohORrIgsguXPeu/b8i+d5AbORSIizrklInKkiHzKe9/rvf+diDwmIq/ax1+H5OF+TR+F9uko+n3Ze/+g937Ie79KRP4oIicVaP5mEbnNe7/uBW0sGTXcr8qEurkVEXHOfc851yMiT4nIVhH5q4isEJEnnXMvc85l8qnrfhF5FLpe4Jxrcc6tdM69d8w3nIwI92v6cc61iUifiFwqIl8Mlr3BOdchIjsl94Tvh/lFy0Vkjfe+E5o/kn+fjAO4X1PJeufcJufc5c65puEaOOeciJwiIisLrOPNIvLTfbWB5HkxafbrhLu59d6/T0SqJffjXyMi/d77rIhcKSK/lNzNzy9F5N3e++58t6tEZJmITBGRi0Xkv51zF471tpPCcL+mH+99nYjUisglkktH47Jf5tPXS0TkByKyPb+oSkTag1W1S+5YIeMA7tdUsVNEjhGReSJylOT2xy8KtP205O4hLg8XOOdOEZFpIvLbfbKV5J9l0u3XCXdzKyLivc967++QXNr6vfmJCF8WkdNFpEREThORHzvnDs+3f8J7vyXf7y4R+ZbktGJkHMH9mn7y/zH5gYhcGWindy9/WnJPDL6Xf6tLcnprpEZEOoWMG7hf04H3vst7vyKfnt4uuf+wnO2cM/vKOXeJ5J7gvRQkZchbROR33vuufb/V5LmYjPt1Qt7cAkWS018eLjkNyArvfey9v19E7hWRQrNvd2vEyPiE+zXdRCJSISKzCizfvf9FcjdEC51z+ETvMCmcMiP7D+7X9OHz/ybjqnPu7SLy7yJyhvd+U9jBOVcuIq+RCZC6nsSkfr9OmJtb59xU59zrnXNVef3lOSJyoYj8Q0TuF5FTdj/Rc84dIbn09qP51y93ztW7HMdKbsbuH/fLFyEG7tf04Jwrcs6ViUhGRDLOubL8e2c5547I798aEfm6iLSKyJP5fu/c/bTP5ayk/kNE/i4i4r1fLSIPi8in8ut7pYgcKuN8pm6a4H5NHyPs0+Occwc65yLnXKOIfFtEbvHet+f7XSQ5XfVZIzjTvFJE2kTk5n3/TQjC/Qp47yfEn+R0lbdK7sftkNzM2oth+SUi8ozk0lprROSjsOxXkps92CW5CUsf3N/fh3/cr2n7k5xWywd/n5bc//afyu+nHZKbLHgo9LtcclrMbhFZJyJfEZEyWD5fRG4RkV4RWSUiZ+7v7zqZ/rhf0/c3wj69UETW5vfZVsnNeZgO/daKyGB+n+/++0Gw7htE5HP7+ztOxj/uV/1z+Y0mhBBCCCFkwjNhZAmEEEIIIYQ8F7y5JYQQQgghqYE3t4QQQgghJDXw5pYQQgghhKSGopEWnlP91mS2mSsvswsHBpPQVVclcdyhHtwuY++d/eCQLisr1QXZrF33DPAAb9EiNrgNvjPwEI4y2q6qomA7V1ysy+JYF8D3kSL7s8QdHfBCJ+BFleV2G5x+X1dVCX1iKQgsu27zpWPi0XpW9BrOIhxDboqvHpP9eu7U9+j5WllhFw7BOVasx7dv1/PVz51uukTbW6CPnjcSnNdxjX6W27JDYziP4u4e08fhOQ7bIHXW1991aT9fo+eU6xvQ97uCdeP2wTb4/gHTTmL9TfB89RUw1u1oEcPUxiS8/vEv8HxNIWN1vp4398O6X8NrIGCuqXic9vSadq60RF8MwbW21p5TvqtbX8D1DI9tvO6KiEgEP0mtWhO7zm7TzPfCNmX0moyf4wfseehgPHKV+v2yO3eZdpkZ0+CDYH3wfVyNLXAX1+r6bnjwM/t8v/JcHVtGOlf55JYQQgghhKQG3twSQgghhJDUMKIsQSK99w1TelFdrS6DNIMrgfRlkN6PID2S3bxV36+wKVS/frMumwKpkj4odQwyBBGbkvFtKiNwtTZNYWQKuH2w3a4E0jsikinRbfD9ug1GeiAivrdPhsOj5MFbiQLKJAh5IWBKzhcF50ekaUpMZ5pzd5tNA+L5Eder9ChqtVKfaBfIdlCiBLIdNzgohqLhU5au26ZaBc5r16HpRw/SI5MyFRHfN/x5iCnP3OfqNng8/+FzpDyQHnXYNCwh+4K4sU5fQNo9bmlLYiPtEzGpenOsD1nJg7nmoGxnZyDBwT6lcB6AFMHXVJl23sgS4Rxvqk/CqCc4P2Es8B06tmSmT7Xt4H5EYAwzUo1AohQVuCaT9MMnt4QQQgghJDXw5pYQQgghhKQG3twSQgghhJDUMKLm1pWpJY4LNHxo+YGWPx61sIG9SVxA0+PBtkREJMZ1g842blN7EtT8ioh40PSh/jausnre/kVTdPPKdFsHK/U+v2t2YHUEv1LDKt3Wqsd3mHZov+TB3mRoblMSF2+yukYfWCQR8nzxoD11A4HGFfRqqCl3DaAvDyy+jIZvUM9lXxVa4MHngibVgY1WqGP3qAMcBD1/hbUcNBo+OL8Gp6u+OLNuo+ljLIPwc7x16TG63TawRPMFLAJFREJLREKeL3Dd88GxGbWDrh2vddgnsNQyGvldeu5FjQ2mGc6ficFuy8x9ydjrfXjuJGxtNi9R/+pQIws2oDhvRURE8CXq57N2forHOTe4jqHh5xOI7GkNRiYPfHJLCCGEEEJSA29uCSGEEEJIahjZCgwe/cd9QdoELbowzbGrNYkzTTYdYuQLaGMS2HplMPUH24BSBBfYjGGKES1NdhxXb9rtOharpGlcVqnfYdGUnabPjh5NtWyapRKDzPG2olNRr6ZU+psgHVqrqc3MttmmT82zQvY2xx+ahO//2W+T+GWVVgKydlBTf6/99MeSeOqtW027oTXr9vIG7huMjVaYRkT7nwIpRqw0JmKlCK4X0oCDVkaUnaHn+cBstfsrX7VdP7I4GGpAAmEqKAXpUJQiYLWh4q1gPxZIlIxlEH5sn02HOpAsGClCPYwzwXdFCcZkZdrdur+WV9lz5QcrTk3iJW97YMy2aSKCUrpQwocWWw6ss4z8Lki5owVmVF+n7wepejz3UIpgqhoG11dT1RCkdHtUP+uBioK4APqEMkRzLYfPyW7bbtoZKSLeS4BVGn5vkaAKKZlU8MktIYQQQghJDby5JYQQQgghqWFkWQKkCFyQjjOz/GFGcQSzJeP2DuxiXBAyMIMzrChkXBqw+kiruiVg6lBEREAOES+YmcStp9t1X3TIiiSeW6ozRQ8o0RRIdWT7PNU/I4lvbzgwiTuHbIWYHb2aSjp5iuoNjqhYn8R/a1tu+lzbdIiQ0bHml4cncVFxtmC7iw68L4nPq9BZ8INBNn52kc76v+vz30nikz5xiWlXP0FkCSZVV2or37l+PUd9GbglQGreVBoTMen9uFaP7acusanIRYs1Nb1NT0Pxj87RVR3Wjl2kb4OmVIs79HNm3WqlA9GAbl/xNlgHpGD3mFXdAN8dv8OmLaZdZrq6KuAMcgdVkvYQcAQVmSYjd959UBIfcvZms+yEJWuS+OHfHpzER8/aYNo9cZmOg40/vntvb+KEwIEkwHd22oXg3oFV+oykKKi+ZaoNgsQg29pq2mWaGodtZ9YdVP3Dz3IgG9yjKifKK2ZohTHXCbKE4L4AHUjQYcGV2usrVlYzzgkgZcq2BN+1wcoSyb6h+JYZ5vXvF/8lic94/3uTuPwP98lYwSe3hBBCCCEkNfDmlhBCCCGEpIaRZQmQYvBB6s9NU9eA7BpNORVN0yIJoSl8BOkDk86IbDuHTgogefCY8oAZkiIifpamQLrmqZRh0UybNjuv5pEkLna6vpkZTXM8MWBTGRmn6ZpFFWpafXTFGtNux5Cma48rU2P5DGR4jpu2zfQ5sAJf/5tMRnC2bM9LjzTLij+gv8/jy/4viaN9+P+y1mX29YRJbOFM6jCtiBIjdFWAc88HBU8EZhpjMZWoz/72jWV6LraUqtSj4TQ9B76w8BrT544DVd6zsktlRCuPsQ4kPQOaiuxdrcuaHlJJQd1jbaZPtFNTk75ax4KoOphdDlKLqASkDGg4H8o7eoI07CRk0UfuSeKb66z7S/vZul+/+cXLknhqpsu0m/mp65L4xS95VxLPfa8WxslutwUC0oaREZQFxUEqoFAKXitjvRahlEbEyhyMG0mQ3sdiSJlZmk5G1wEXFnEAaYRHmUR7IKdA54MW/Ry83ruZ08QA1/UYikJEYQEGvC/AQk+wPpQUiciexSjIXmP15Ucl8T8WfMssiwX2VYH6H/saPrklhBBCCCGpgTe3hBBCCCEkNfDmlhBCCCGEpIaRNbeg70GLLxExurQM2HKhRRhqikQC2xHo7wJbL1MBBfrsoQPCdQ+pPnDH4XrPvrDC2o5sHlIFZey1XVmprbSD/GLLcUn81BNqb3TF1ONNu5n1qjHaMUO1vedXrUzibm//P3FO1RMFP3ey4MpVX/b3731/hJaF/y+29DfvT+LizuHbzTjR6q9vPOiaYds98abvmNfn//tRw7Ybd6AWLsCjBg+tfFAX32bPFXO+gv523l8GTbtdv5+XxOVTdBta69Ry6H3+g6bPYI1qgrvm6rqLZ1kt/YUHapWraUv0/LrrlAOSeP0Xl5o+Va36PVynrs+XBPrZDliGGn5sF1o0BRWZJjvZNmvxVnWV6nG/dpXafWWWH2jaPf2fes6/7iDdx2ff/VgSf/Tz7zV9Gn6SXsswH1QNdKBR9WDXF0MFsGjOTNunD663MEdmj3ZoC4gactS+dtjjPmqo0/5dug1xWG1sOmjmm9Vq01RT67YV03yX6mSxCll2ZqNpl9kJ53UlWISibdqgveeIp9kqqeSFkZmmc5uWzdd7pplFpcM1FxGR8q29BZftS/jklhBCCCGEpAbe3BJCCCGEkNQwoizBVatVju+26UKHaZTs8GkTTDeLiJEiCNqThBWGesDmA9tBOlXCdEi7pjbqVms64/Ymm7K8s0rTmQJuSTOaNL3W3GotSOLN+j2aHtNOg5W23bolmiq5OqsSitp5+tu9uspWSbqtT9dht5T8M/gGTbXN+4imOSOwx3nq6webPnKQDMvvuydmKiu7TW10MlOn2IWYuivSY9PY7pVYWYPHdt2a7it/ZodtB2nGYrDXqoV0arbJpvPdAJy/cPoP1VlLpJumn5LEp/6npqXfOe22JL74WFv174CnYB3wvV0o20CrM5BGxTsgnRpIGcLvQUZHduUq83rhGzT+ywd0Hy94nx5bd3zu26bPsiO0cuDiD9y7l7dw7LHXueDYhIqgeI66HrhkQ9pfRKx9GFTzCtt5vI6CZaCr0nPXBTaeHqwEjQ1nHFiEgtRHsAIbWAmG60b7sE2vnZ/EAydaacQBU3QM2vl/KoVqvFvtIn1rcF+wNfiNyD8PHItNf1AZy//N/XvBLic/dFESN9z3WMF2+xI+uSWEEEIIIamBN7eEEEIIISQ1jOyWAI+jMa0gIuLq6zSGFEgG3ve7WsUA6ZAspP4yMBNTxKYCszuHTytkGoK6UbCt9Y/rrMqyVuvyEEPqdaBS7+17K3TbarKmi1Rt1VRHSYumRnpm2hRqtlzTuJub6pJ460zd1u3ZdaZPRxxUpiEFOfD379MXWVuBa+lnV+sieP+Z/z4siVdfYF0QCvHVL7zBvK6XiTFLG2caY0UyEREB5xKs2lWoWpmImOpDvg7S8WE6FCsZVqgkyLVo/8z2NtPFOKnUqjSnZK11bOieNTeJiyP9nOvbD03iGlsoUGT7Tt20Dl1f0bw5tt1QcKLniZpUluI7bcWjaEO6q2btD6ZdelcS/+76E5P42stsWnrNq36YxKf+Xaualf/hvn24dfsQTOkH10APjh9Sq9cI1xdUEcQ+UKEQpX6uMbhWghNDDMd3FiSFRbOsw4J0g1MBSh6K7DiD1c/QlUVA9jMw3boj7TxU5RTzXqEn83/N/bNpd2/PoiS+ukvPZXRXkimBpCy8ByH/NKsvU7egv8zVcxAFKZe3zzd9Gs5fLfsbPrklhBBCCCGpgTe3hBBCCCEkNfDmlhBCCCGEpIaRNbegpYtASysi4oMKJrtBPY6rCKzAQJ9TNLVJ3y+2dju+V3WAEep2sEJZma2IMbR+kzYD7VFVu7UwM3ZkoHnyA9rHVQQ6WPjcgVmqX+qrs/836FymOsJTDng2iReVbtePtGuWo0o3y2QnBs3UuW96V8F2i29ZAZ2sXnJ49aTIe8+/YVTbsDWrx1xRnx+h5QQhG/wiNWrzY7R+oFXfw9YHl6H+NrDycbBu16oaPlNpMKhCKGWqfY9rVUe4/vXTTLOLX3t9ErcMqVb49384OYnnPWyrZOFnRXNVO+i3Wr2sw2pjMC7E9fp9ItAnioj4flsBiexdmk/X/X/1vCvNsicH9Lgr32b3y0THdVhtd9yn389tBRstrPQVnuMZPadQf4vXRhGRohn6G0dToAoYOvwFFdPQtszobIOqoXifkN2uK9x2oVaoKznXWgm+d6GO0bOKW5J4ZsbO8/nGA2ck8fxeGKugkipWJBQR8c7OzSDPTccbbOXVP774m/BK79Xu7df4ys9eYPpUyz2yv+GTW0IIIYQQkhp4c0sIIYQQQlLDyLIESE2YtISIyFRNZ/hKTeMPVWhqpHhLi+nSfoymCKvWQ8qyf9C0i9DSpBKsTyAlGG/dLkimESxAIJXo4yDF7MEiBaqfZXeqfVDRtKmmS8/hake0/Sh9FO8Pt9KMjxykVZOOLF+rX8Hp93l6sNH0KXaaDl0skxSQGBT944ERGo6OgXOOTuKDy346qj5n3a02Y/N/s/9TKs8HBzZ3PrACc72Q4oPKYwK2ez6yKTyHVlloE4bWOyLisYISWosF1b1Mn3Ld1pblKgNoOHGbadcTa7tf3qk2UUuuVWuiqMemLzFNGaGlElRcFBERkCKh3MD1wHYH8ie0LSMjE1XrbxUFVlcbXqdWTp+7WOUHB5XcmcQbs3Z/vffHeo7OvucumehEaGcZSoKgYpmrLFDpK7Tug+s12nBFldY+zKPkoQT2USA9NNs6TSseosWnC86PllN0v+44WuOLz74pif+t8WnTZ+2gSjJWwfXxzHvea9rN+6WOW+WPbtDtGQSpUEVQCdGnQGI2BmTARnLxB54wyw4szoTNRUTk3Q+8KYnn/nr8XTP55JYQQgghhKQG3twSQgghhJDUMLIsAdwO4llNZlH7Ek1n9EzVe+S+JpAyFNt0yNBMTakUl2oKdGhrnWlXvlUlBjXrNV0Tw9Px8l3BTFFIP1SshtmYQRUiX6opxxjkFB2nqvRgsMqmZ6EYilQfqfKFdyy807RbXKop1YZIUz+dXj/z580nmD53ProkidcXNgogz8GOP+ls3I8e+PskflF54VnVDw3osTXvmxN/Vq2vAncSdAUREV8N52ILuAs01kGjIIWHEgOYFe1CdxNMqQ4NDd8umNn91Icg5ZyFCoArrFvC3+/QNOXSZ8DtAFOywXaj24HbrtIoF1Ztw23F9CqMGb4oSMmFr0lB+q7RcXzds3a/vvmEW5P4quZjkvjuJ7QK1ZKL7zd9ZsvElyIg8S49NqMaK3cxMplyOK+xGmAguXMZfY2VwqJAjmMcP0DmYM7j/kDqAw4J6IIUT6kzzXa9TMeMzx/5pyReWqLXxht77PZ86um3JHHnrXqcLPiLlTXGjz+m29oE8j7YtrCS6h6OEmR4Zurvfnj1ihEaKvM/Dw4ze32DXjh8cksIIYQQQlIDb24JIYQQQkhqGFGWsPml6m4Ak5ZFRKRzqc40njZLU/VNJZryyMb23vkTC69N4rJI++8YsjMcv77mzGG3p7m5Lol9v00PVj2tG1hbNT2Ji7tsWiIu0W1qW6hfv+NwTWdkSuxD9oY6nc35+nk6m39hiTWFn57Rdrf3anpt84DOir3roQNNn6YH4DeiLGHUDJ1xlHl9xaHfTeJlxYVn6SMf+8D7k7js7vv2zobtT9DMvDtwN8HUPbgqSIeanvugeImvUimD64NUZuiqAE4MvloLLaBbwsDUSuwiUSkUiNmkn7vw162mnYeZusa9Acp2xDVW/hRhIQksXtETSFTgOCmUIvZT600Xt3WXkMJ0vl4N4D+94LIk/ta7X2ra3d+iMrdsm+7zJWKlCGnGOBB0WQeSqArOF5TPgETB99g+UgnyBSiy5APZjgPHD9+p50rcDg4kSxYW3O4dx6gkoP+VbWbZ5w/6QxKfWKYFigZhE9726KtMn9of6PbUPwNuKdt3mnbovmGcIeA8Dr/rHi5PZFhee80tSXxR9dZgqd6jnD8Lr7tP7tNteqHwyS0hhBBCCEkNvLklhBBCCCGpgTe3hBBCCCEkNYyoua1/mWpmTpqyxiyriFSDt6hMdTIlTrVwa/ptpa/5xW3a36k2pjGyupgfL/15Esei+r6HF8xO4tV9002fuxaqRmjtNtBztQf6S7BLWXjApiR+4/SVSTyn2FqQzClWnV1brPq+OPi/wWbQDj/cpdZid2+Zn8R1j9k+daupCVrzJbVHqzlodJrG9y261rwejc723CdfaV5XPbIliYfCxhMQh7Y+AwN2IVSIclCZS7KgXevsFgStgYySbcBWFPTzZuiLIe3TsUyr3mx7WbA9wKKfq+YyarNV/0wFtXKohAb62ajdbjdWe8JKaC60R+vSflgtyoN2MWoONMDx5LQWiipVA7r2ch1rbz7++6bduQ8uS+JvnXJGEg9tXbfvNm6CEm9Xy8qo1s47Qes9Y+O3s03jouDyjTpUOG9C6z7JQpXOMtW74/jhOuw5tf6ieUl83uvuTuJX1NmKkjMzqgM+A6o+Dm3W77DgT3YsKF21UYbDlwbVAbGyGn4nsCaTFnu+jlR1bbKz7UNa8fH8yq8kcSwlwzWfcPDJLSGEEEIISQ28uSWEEEIIIalhRFnCfyz4a8Flg6JpkzKnacqn+tU+7I6WAwr2XwTVvPq8TZvUQHWvxSAJOLFsfRKjVEBE5KU1DyfxE7NmJXHLkK2GUgoWZLiOuUWazmiLy02fukjTNVn4/8BPm0827TZ0a2pz/f0qoah7Sts03bENu4jfFNpuTGz8CYcl8c+v+t6o+lQ5teEqdnu3AtQpj7wuietevsEsGxosnCqfkEC6EWUIIXFLWxJHjWB1FVTwMmn8QlZiIiJb1bInnquVbpZ89IkkvmH2TabLqZ//V3gF0hwXVIpDiQGkalGuYKqVibVBizp7C7erhHQvfm6bWiKhPZKISDTTyqEmCwffrunmP0z7SRI/OWDH7tkfUFnJ0FY71hFL1KgV3PaQEVVVyHBgJT0fHJu+F9L2mKoPKw8icB7Fy1Vusv4cWzHtja/5exJfWKtShEGx52sZvFz4Pzp+RNvX6YLgPDSV0bDqmreWnEa6AfZoHuRUca+1+8uU22s5Ud72Lr2/q450TG+P7bF4/B8+ksSL5d59v2F7CT65JYQQQgghqYE3t4QQQgghJDWMKEuYXqQppkFv74OnZfTR9apBnRVdCSn8IW9TzC1DOuP2xt5DkrixpMu0Q4nBuiFd9+Li9oLb2hNruubwUp19udLNNO2WlqgM4KhSfRT/6ICmQyJn0yG39CxJ4gc7dNbobbceYtpVr9V47ir9HYp3QSWZZiuncFW2ctNEwB2x3Lx++iP6O9bVaYqoPrIVr8aKs1ZqBZzGd+ixlToZQoAvA2eAITur3xfpuYhShBjSn1HolgAVy1wHVP0KUqYO0oqr3q3n4fVzb0/iSzafZvo0Pg7SAZAR4HcQEZEder5EkF5FRwPXGVRqysBYhXKD2J7XoetDAlRZi4KZ5j6ozpZmBs8+Oom/OO2HSbwzq2Pbf7zSllWMNz4h5J/Hhc4HWLEMj3uouOVChwVM1feCHCdYt5+lLkZxqS5b/XY9p/7fqX82fc6t1GpUl7Wqu82f1h1s2sV369gyd+sz+pnYaNCed3G73mdkpqrTUSiTinEsqNP7AgfneKbBVhQcUZIxydh18Qnm9fvrvpPEODKiDEFEZPEHJo4UAeGTW0IIIYQQkhp4c0sIIYQQQlIDb24JIYQQQkhqGFFzWwxKjOlFVsPXB1KW+UWqhb23e1ESL65qNn2OrlRR6saBxiSuzVitXwl87kGgs0WlzvSgTx3cpneCncgxZdb+acuQWpz8ulN1O6v6tMrS/a3zTJ/V26Yk8dB21RvO+4fVDpVtV51U1AqVlvpV67mHAqiQ7m8cs/mMWvP6qRdfOqp+7bHatPyjV7XQr6xsGa7582bDNrXYObDr6b267vGM6wNNcWCphbrYuF7PgWg7/PaBNs9ULAPtKVYHExHJzmyEF/q59/XrsX3908uwiyxpBZ0t6AtdhdVp+yawSzIfCiqxQJtndLFgH+a6Am0u2onBOWr0ysUjDpGpAm38RERO/PLwWrtzvvXxJJ7x8F37dJvSTAzVtFxFoGMHjbxH3Wi5nh++01bzc9V6Xg8dNF8/p8TOfdl+rK5j4CjV0l9+9I+TuCO25+Ffu3SexS9v08pWS78bVJSMh7d/Q11s3G/nPhidbRbOvSK73aizNRaBoOHdQ7uc2bvWkhONzDTVVx/09pVmGdpuXtWl42zUn455BXxySwghhBBCUgNvbgkhhBBCSGoYMedWHemj/+7ARacYnlwPgE3YmdWPJ3FYeWxWRlMgWehzUIlNZfT4Ioj1fbwT74ntpvfA9kVOO/UFdmSrB7TC0MNdc5P4ugfV1qv2cbvdM9do2qOoR1MqpeuDdDpUR/F9apfjwHLMTyRrkuMPTcKn36A2MXe+4stBQ1jWp7/dxb99t2n14Qv+ksTXNauFzCsX/0X2JqvO+L8kfunBb09id/cje/Vzxh1ggeVL7DHsII0f7WjTdjVawW+PtD0Cqf641trXDVXpZ51y6KokPgxcvSpWBBWXtqlcyKRkwypiUCUtrtNtHarRtOmmM2wVoqEyPcdm3qFpzspnA6lG//CSIF+udmZG/hBsT9ronW5T0Z+c8mASrxzQ32HmP1QqNoFGs3FHVANVwMLrAp4HmHYvA1lCja2+ufb1em3rnat9TjjoGdPurJpNSXxypZ6vT8O18fMPvsT0qb9Jz7E5O/ScwmqAIiK+DyRLILmL4fuZ7y0ivlPvC+IeHYMys2aYdii1ijtUkhGhdCmsstiXbvvH4Siao9VRN7xO73F+P/dbpt1VXSoH+Y9rL0ziRf/vnn24dWMHn9wSQgghhJDUwJtbQgghhBCSGkaUJfR4TQNUOJs2KcGqILCsGjwN6iKbEugGuUEoRUAq3BDE+v76IU2NTMnYdMi0jK57e1b7PzUwzbS7cedBSfzwferssOAG7VO2Ntg2rBCzSSucSZ11DfA447pOq8fEO1W+4IJ0cdxlXR/GE5tepGmvVa9CR4TyPRvnObC4I4nf+9IbzLKXV2mVm3fVrvunt+fmXk3Jvai8b4SWSud83daGjbPMsqFNm//pbRjXwDnpS22lL7dTZ2bjjGt0PjDpeAlSeuAgELXaioL9i/Q8WF6l58cOqGSVCXaXK9f9Yj43rEpUrudL6zJNZza/SMeZsw9+yPR5c9OdSfyLM3Rm94rvHmHaTbl1i24Dpnjhu/ot2+12T2mUtDJ4sZ35HsGzj4+/8eIkdg89PFablG6CcxTxvQXGN7h+7DzRXtsOPkclBp+ZrRXGOgN5YCc4IczMqAzgTTe+MonnXm/lOBWr4ZrYpmO8D2U7FXBewzUwQglQxj5T81BZzZWAhC+8NuL4hi5DeN0NtgcdKSYLm/5FpQgr/vVbBdutBoeopV/Tqq5pEV7xyS0hhBBCCEkNvLklhBBCCCGpYURZQgbmwvYHkzmfGdQUYQOkNp4eUNPgA4p3mD739S1I4spIU5bbB216vy/WNEp7VtMcMcgkZpS0mz6vrXlU+4NDQomzxSc2d+lnVW7Ue/vyVZp+9N121rgr1bSpq6/TdoN2tjXO9IzAjBpnuLogFZUJzLvHEys/8L0kHhzltOimjO6vD9SHBRQKyxl284O2heb1128/J4kX/1SPmbt/cL9p94mmx4Zd321f/W4Sv239GWbZg9dqynrOFya+Gb1vB1P3quC4giIMIxVNMKCEBqU5gbl6zxQ9j9b06gzc12x6SxI3rOo3fXwtyABg3dtPajDtOk5X+dF/Hvm7JF5aovKHdz78ZtPn1nUqN8JaFuXBV41r9DeKWvS38+2ado2mTTF9pD+9s69xfBURiaGYjrvz4Re07swU+ztuf6Xuo6Fy/dxDXvdEEj/8x4NMn1lfmvjnaEFCtwS8foCEZ2BOfRJXv8nKqt4yXeU46Dj0p/YjTTsswjD7H/q5B67Ra6pbt8X0QbkQupuMmPbvh3MevkO8y/ZxM0FeAYVjXFCIBovMRPB7ZXeqnCYzY7rpYtadJoLfZvVlRyXxH1/8dVhSuIjFjZ88NYnLN9231zZtvMAnt4QQQgghJDXw5pYQQgghhKQG3twSQgghhJDUMKLm9p2rL0riviHbFKuAzahUjVptsVqYPNvRZPq09qjupqpM9Thbm+tMu8xW0LiCFGlohvY5dL7VGzUUqT3RmRVrkrjCWa0fbndFs2rK4mqtuhTadfk20DKCjsjV1ph2UYHqY6hrDO1N0PpkvJH18XM3ep7szKqW8gnQXF/71lNNuyX3D68Fuucth5vXD/1eq48dUTL8/9kun/d387r9Pdcm8anRx5J4zucmprbP1ULlnz573Ava7aAVD1rqBDZcUsCOKFDCSe1aXcfWXt2Xlyy8JYm/cMLr7DqO0HVftHhFEi8qszZ8R5Xqef615jOT+Et/eXUSz7jb6mCL2/S7FzWDNt+32Q3PgB4NdMTmvI6Dc6CosIZtotP+sB2vdxyiv+Nn1jyQxFk4ArYN1Zk+N7cvS+ILG+9O4urAFvLAYv0d0TJuSgZs4T54k+lzRNGHkjgNGnk8R1E3KiLiQF9qNLc1em16+fTHTZ/7ug9I4l9ep+No5RZ7xi65Xc+JaIvOizEa1wo7PwIrj2WbtU9maqBJxyqJUL0s3qV2mFFDvekSb9+py+DcM9XORMSVwX0BzCGI6nV9fiDQxIevU8Lqn1gd9eqzfwiv9Ld5EuYFXfKhD5o+5X9Mn84W4ZNbQgghhBCSGnhzSwghhBBCUsOIsgT/DbX16l5qU/VVmzVdt2qe2m/EkLUr32nT9NUt2qeoT+O5YqlYo2mKbLWm9FuWq33Q42fONH3eNENTYC2xfq2yyNp19Q3qsqpOsLoZhLRtT5COxTRujaZ+fa+tkoaWX3GHShkcpH6xjYiI7x6/FcouXHtWEv9iwY0veH1bQYrwsq98PImnXYopxuEtvULih58wr9/+0FuT+KHjrhzVOs575G1JPFGlCAY4hiWQ1iAe5DMOq5UF1X08SHXMOTBk7fXKn9HzddXtaveXfbXKDX72jm+aPguLdFv/2jMnidEGUETkNY+8I4njm7Q62IJfaTUmIy8Qm9JFWYGvq7btOvTc82idhuduVSV22bNqUopY9ION5vWLMyrVWfmm7yRxLLr/v9Y1w/T52sw7hl33O9afa14/cL3afM26TcfbtsWaei59la0Oly0bpR/hRAGO08wUKwkx1nuQWq96SGU6v/vMWaZLx3w9D6Y/q/uo5sGtpp05fyOQEVSCFCE8p1AGEMO29VjbTPxOKCOQGKr+ddkKh0aKENhrImghZqRVuK2DdmzC7ZnoZKAi6rxZVsaCtn3IJasuTOK0yxBC+OSWEEIIIYSkBt7cEkIIIYSQ1DDiM/uKB9ZrvN7OcMTUfc0zUG0IZlxGa22VEwcpfZyl7WEmt4iIg1QJJkea7tc+fU22ktEzh2olkulFbUn8dL+tWNJUoWmU5nmaCqpYCz9Fp02buGr9fjiDE1M1ImJToCBZ8JAiDh0WzGz1cUb3m3V/XXTl2Uk8kkTh9926X776hTeYZUV9ms6a9pu9KwOY9z5NjZ90ziWj6jP1b3p8D43QbqKAqXWH1coCTNoezte42s6Qjpo1Dejh2DbpRhGT5pxxl/6SX9v52iTuPd6eU2Vletz39MAs6A12G2beoeuuWNciw+EqbTU2rKDmYNtcXzBzGr6769Dt8/VQMTGQYIxnd5MXytDGTeb14m/pvjz/DyrhWfMKlWocePw60+faz52exMU9esyUXmsrCs6V4c//xlvgxf/ZZVWyRtKEkbWF6XOoUGbS7nAtqbtjvSB198H1CK+vgXOKOX9RRgCVCyW4thkXAnRViQpLglDCg5/pAwcSjzKgRrjPCNxasFIoui+gdMhVWhnRHm4nE5lZei/zzcWh9E7vmQ69Ql0RFn1/QxKn4Rr3z8Ant4QQQgghJDXw5pYQQgghhKQG3twSQgghhJDUMKLm1uhnmq3ezUeqV8sU0M9iZRUREY+aHrAGkdhavPjGOn3RDJYXc1RzMlBr+6zvU5ugC2v1cwZ9s2l3YpPqtn5+ompumwdU69NUZXV1Rc1agQ0rPYU6KdRQZWbothq9Uqgjqg40QuOIoTXrkrj9ZH3/fDlqVP3r5e7nbrSXGNqmtkH1P90+Qkvos682Zn/RpsepD44rtPnC8xBrF0WDhX8R1MGH5ytS8YyOExXr4fy4wWrfBqarnrt4h25P1BXoalEvWArnJWoCg8qARj+LGvlQjwfaQQ9VBFGn68PzNUXWQs/F0FaoFgfxwnv07XDGQJUEtlOkMC6s9QeLgmvnbnyrVhfz/UEVwgL60qjRzk/xPWhhCRU362A+SIFqmyIiApp0o9MVsVphvH+A8zjU7HuwI0SNuw+sCV0hmzG0TRth/s5EB60L/9hxhFn25S6dc1QHLolDm2wl18lEevY8IYQQQgiZ9PDmlhBCCCGEpIYRc2xxm6ZAIqiOIWIrcBk7EUhZ+M6gms8gpOcd3Ff7IJ0CUgRjH9atKcKKbXWmS9uApnGeGFCJwkEltpLHQOXT+h2Wa1royp4TdN07bUqoBmQJDlJJYYUygbSOhxSxQHolDvpERUFlGkKeJ5iCi0O7LqzAh7Y8eDxObRQDVjKDlJgUWfsfGYDzF9OZW1QSFFb6Kr5PbQKjqXoOxM07Tbto2hRdNaRTTboxlFMUkCyg9EBExPVCWrccfhOwUcMKbiJiZRKEvBDQBjJwmPPtHTIcaEtpZAQi1rYOKniFVfUcyHswje9b27RNUEkTt9V1w5gRWoYVsP+KO+F+Ibjeu2q9xsctUIWsIrD469f7B5Q5RFjdLahwloX1TXTQqu+uw0JLQv2edWMoBxzP8MktIYQQQghJDby5JYQQQgghqWHkqb+Y+gtSkRFU2vKQCoh3gKQgnA2KKT6YcY1pEhER36WznWNIz7hyTVGWtdjUxt2PL0riA6t0tnxb1qY2yiLd1lOrnkriv88+UPsstFXNqh+F74ESg6AKVATLXAGJQjTTrtvvHL7qEiH/NJCCj9rssenLIBVZpbIbPEN9kN43rgGVINUJpAPmXMb3ayHduMumB026H2Z5R9On2u3uHD7NaeQGZUGKDqVDtZDG3WqdU7ASmcPfq0K/6x5SBiFk7+DwOAtn+WPVPahKZlwHwutmDzgXoKtH6HwAFc/weM7C9SwTVNI024rXZAmYqeevB1kSXvd8IBXwIAky8sfA/QHvBaL6Ou2PsouMfV6XabCVVcnkgU9uCSGEEEJIauDNLSGEEEIISQ0jF3GA9F7c0maX4eN/mO3ssIhDMJMS3RfcnJlJnF23ybTLzFRDYmM+DwbWtU9aR4NssaZRfvvM6UncfbA1YZ82VdcxlNX0TPZanSle25w1fTykQyOYYZ1ptCmPLKRe8XeIcKZ4kPr1I5llE/JP4Ov1HDBOACIicO6YWcggN3Kh6wDIklCiEM+eYZo5mMUsPfZ8S9pMn2Jfw/Z5TK8GaUWXLRu2HW6P6xswfXw3FIXAGeUw01xERGDWNxa9cPAdwt8xLOpAyPMGpQM9gfMOXjtRHgjHXza4Jkc1cHyjzCGQB2JhE4FrWAa3p9+eU8Y5CYpC7FFIYidIDqDQU3ajuqNkmoKiEvA98Hq4h2MDgtua1fM9DpwhIpBGkckFn9wSQgghhJDUwJtbQgghhBCSGnhzSwghhBBCUsPIVmBgQRIFejVTSQgsdiKwMAntTVCrI6hdnRpU6cJKJGAzlt2ltllF5VZz2/C4xn3TdBvqV9uv2D1NrUpKOlXf07AWLIf6reY26lJNj9EYOft/g6ihTl9g5RfUQrZ3CeIy/P8F2TugnZUPbHSw+hhafhm9atYe91LAesvtsPZ1qK1HWx+j2e2wxz3qAB1UP9pD01pprfx2YywHi+w57ueAZr9ZNYB+D10jVFbshopOaP+1PbA9mzVNCNkrwPmGVlsiVjsaoW3ebLXUyoT6drAJw2peLrCzM7Z+23bo+3g+BBUFsQrYSNZbaGGGlmGZWWCBGWr7cZ4OWoFl7RiGlQx9p44nWLUtE4wXnhUFJy28syKEEEIIIamBN7eEEEIIISQ1OFpREUIIIYSQtMAnt4QQQgghJDXw5pYQQgghhKQG3twSQgghhJDUwJtbQgghhBCSGnhzSwghhBBCUgNvbgkhhBBCSGrgzS0hhBBCCEkNvLklhBBCCCGpgTe3hBBCCCEkNfDmlhBCCCGEpAbe3BJCCCGEkNQwIW5unXOvd8496Zzrds4965w7Jf/+Gc65p5xzPc65m51z86BPnXPup8655vzfp4N1fs4595hzbihcRvY93Kfpwzm3zDn3D+dcu3PuGefcK2HZO/PvdTnnrnfOzYRl1+Xf3/034Jx7DJaf6Jy7zznX6Zx71Dl38lh/t8kM92s6cM5d4pxb4Zzrd85dAe/Pd875YF99EpZ/zDn3eH4/rXXOfQyWzQ36deXX9VFo8wbn3Pr8WP8H51zDmH3plMN9OgLe+3H9JyJnich6ETlecjfjs/J/TSLSLiKvEZEyEfmKiNwD/S4XkatFpEJE5ovIsyLyNlj+FhE5T0T+KCKf3t/fczL9cZ+m709EikRktYh8REQyIvJiEekWkSUicpqINIvIchEpEZHvi8itI6zrFhH573zcICI788dERkTeKCKtIlK/v7/zZPjjfk3Pn4j8i4i8Ir+froD354uIF5GiAv0+LiJH5o+FA/Nj9+sLtF0gIlkRmZ9/vVxEOkXkVBGpEpFfisiv9/dvkZY/7tMRfpv9vQGj2Hl3icg7hnn/XSJyF7yuFJFeEVmaf71TRI6B5Z8QkduHWc/PhTdC3Kf8e6H79GAR6RIRB+/dKCKfE5Gvish34f2Z+YH3gGHWMz8/kC7Ivz5fRFYGbVYPd/zwj/uVf6Pap5//Z26Ehun/bRG5tMCyT4nIzfD6iyLyS3h9gIgMiEj1/v4d0vTHfbrn37iWJTjnMiJytIhMyae+NjnnvuOcK5fc/x4e2d3We98tuSd5y3EVQXzwGGw2GQHu09TiCrx3cP7fcL+JDL/v3iy5/7Cshbbhurnfxw7u18nD+vx4fLlzrmm4Bs45JyKniMjKAut4s4j8FF6HY/qzkrsRWrJ3Npk8B5N2n47rm1sRmSYixSLyasn9+IeLyBEi8l+SexzeHrRvF5HqfHy9iPy7c67aObdIRN4uuXQ22b9wn6aTpySXov6Yc67YOXe25NLWFSLyVxF5rXPu0Px/Yv5bck8Vhtt3bxaRK+D1XSIy0zl3YX69b5HckwLu97GB+zX97BSRY0RknogcJbnx9hcF2n5acvcNl4cLXG7exDQR+S28/VxjOtk3TPp9Ot5vbnvz/17qvd/qvd8pIl8XkZdILlVWE7SvkZwWRETkg/n+T0tOg/krEdm0z7eYPBfcpynEez8oOe3XS0Vkm4h8VESuEpFN3vu/Sy619TvJabvWSW6fmn2Xn1A0XWAg9d7vEpGXS07zuV1EzhWRv4V9yb6B+zX9eO+7vPcrvPdD3vvtInKJiJztnDNjsXPuEsn9J+Wl3vv+YVb1FhH5nfe+C957rjGd7AO4T8f5za33vlVyg50fZvFKETls9wvnXKXk/ue/Mt+3xXt/kfd+uvd+ueS+6337fqvJSHCfphfv/aPe+9O8943e+3NEZKHk94/3/rve+8Xe+6mSuxkqEpHHg1W8RUSuCQZS8d7f6r0/xnvfICJvktwECO73MYL7ddKxe2xOZCPOubeLyL+LyBne+z3+A5J/cv8aselrkT3H9IUiUio5fTUZOybdPh3XN7d5LheRDzjnpjrn6kXkwyLyFxH5vYgc7Jx7lXOuTHIpsUe990+JiDjnDnDONTrnMs658yQ3Wenzu1eaT4WVSe43KHLOleX1oGTfw32aQvLp6TLnXIVz7v+JyAwRuSL/3sEux1wR+ZGIfCv/H53dfXcPpFcMs94j8vu2RnKTmDZ5728Yky9FuF9TgnOuKD8+ZkQkk99/Rc6545xzBzrnIudco+QmF93ivW/P97tIcpOIzvLerymw+leKSJuI3By8/wsRucA5d0r+YcVnJfcfnXH1lG+iwn06Avt7Rttz/UlOn/k9yf3I2yS3k8ryy86UnCasV3I2M/Oh32tFZIuI9IjIwyJyTrDeKyT3vxn8e+v+/r6T4Y/7NJ1/krNua5Vc2uo6EVmUf79ORB6VnIXUNhH5HxHJBH0vlFxq2w2z3l9JTtPVLiK/EZGp+/u7TqY/7td0/ElOWxmOj5/O76O1+f24VUSuFJHp0G+tiAzm9//uvx8E675BRD5X4HPfICIb8uv/o4g07O/fIi1/3KeF/1x+QwkhhBBCCJnwTARZAiGEEEIIIaOCN7eEEEIIISQ18OaWEEIIIYSkBt7cEkIIIYSQ1MCbW0IIIYQQkhqKRlp4VvQaWimMITfFVw9Xx32vc97cD+t+Dd0ystnhOzndtLjD2tm5khJ9kYH/L4XrbmrQPu26Dt/XB/0L29K6qkrt09VtlxUXD7++KY3aZmDQrnAIvmuk2x3varHrLi3VF/D7OPg+4e/m2zuS+PqWH4/Jfj132X/oD77TfgcpglO9TovLuK4efb/YDgce9hH2dyXFph0eG7j/fZ8WvHGVQVXVnl6Ny8u0T2eXbQfbKq1a8dFVV+n7Q8ExW2AbpLpSCuH6BvQF/g7Bun2pfvfrV395TPYrx+GxZazGYe7XsWUs9us5tW8vuE/9AIwxMTTzcRJmZs2wnWD8wetS1NRomvluHcddXVg8LEd2yzbzOjN9qr6A65/HsVmCa2tlub7fAWN1eN3G+wC47u5x7wD9XEU5LNBd5cPxHbh++/cK7lM+uSWEEEIIIalhxCe3JJ34Cn1SJi1tZhn+L830qdEnZVFk/0/kh4b0BcSuwj6t88279EUpPO0t1thlgv9v4f8I4X+7cfDkNsInefiUEp72mfdFxGf1f8yuTJ/Oxj09pl1RLfxPGL87/A/X98P/ykXE1dXKmNMC39XZ/9A6fDrapk+Vcd85KbN9YJ9ntzUncWbmdPu58IQen7w6/N2C38c8XYcnqq683LQTfLJcBtsH+8732icN5ik6PLn3W7abZlF93bDrcENwDuBxKrLH70oIIbsx16/gemOW4RNLGPNMpklEHIw3JnNZY7NQuO5sYzWuQGN8X0Rke5uur0OvCfgkWUTr9oqIuEF4igtPove41uOT5Br93CjI5uI1OG7DzBxsa7A9I2V3ET65JYQQQgghqYE3t4QQQgghJDXw5pYQQgghhKQGam4nI7tak9CVWZ2lcUXYqRpZo5UJ9ZwwE96DxtXMDhWra8VZl9IOsy6hjYgYrabvVz2SmekpYvW4O3bqds+Ypv3he4sEM+4HdUZn0ZzZdtWoBQKnANQnu3C79weoTXLB/1vRuQB11ThLttvqmFELHaFjRG+fFMIXWGYcNcQedz4q7LDh60G3u0NnCzt0b8D9KGK+K64tqgk0Z6jNhdhHoIcLZ+oWc8gkhAyP1YrasSxubdMXMEbh/JFMQ73p07dsVhK3LNMxeDAY8rqXwvjepWOUL9ZtKN9sx65Zt+h1oHgbjM84T0Wse0K2eUcSR1W6Ea4s0MWCltZcw3F+jgRjN4z1rhOuRT64lhWNbgzmk1tCCCGEEJIaeHNLCCGEEEJSA3Nsk5GpYADdaW2vpEhTshGm/tF6KZQbQNphpPS8MWMewaLLYKzAYBsCiyazDXM1lSO9kK6pt/ZcHk2oI5BaDNpiD1GjpoqwsIHHtFM2SMvEhVP3+wpTKCG03sJ0UAP8DjtAohLYcMVT6nTZdigKEdjFYUENk/rHfRTax4EdmesGK6/ACs61gm2ZWQD7KywWAseT36ZptHjRXNMs0wa2ZdgHbMGMfEaGkSkQQshu4Popg0EKHqRZKLGLoHhB7/JZps/aC3WcWzR/YxIf2bDRtJtWrOPkolIt1pBxel36VfPxps99lcuSuPFRvW7Xrra2XtHaLRoXsC0Lrn4SoW0ZfNfQxstjUQf4vTzK4OJgzO0b3bWVT24JIYQQQkhq4M0tIYQQQghJDZQlTEL8+s36Iphp7jB9XagSSL+tomJS3igxGLDpfeOqAKkFUz0rmG2Py1AuMFJ62PXoOuJ2TddEU2w9bpQiYBWVeGeLaVZIduGr9Pu4XvubmPTUGIGV51xYMQ3rg0OlOGfSPza5FDWrZMGDmwC6R4gEUoQCbgK+LKj0NaVB11eh2+B67XYb9wx0NIDZtC4OZQkgrYH0mDRbt4wsuIFkoFqZqR7UGThIjLI6DiH7k0yjnl+hUwnSdvK8JN7yYj2PXIVNqb/s4EeT+JszViTxFR3Wteab33t1Es+84vEkzmIFrBSDzgLm2iUiDmVacJ3sP1TlUmtfZceXz5x0TRK/uUZdgO7ss2P1lIx+7tODep2bU9SWxP87+y+mzxOvvjOJ3zvrjUncNbPGtJsFsq/o2U0aYwXKUBqGoGQvHD/RmaYCrlFQHdNv2mr7LLTyskLwyS0hhBBCCEkNvLklhBBCCCGpgbKESYiD2ZkumMVu0vhTm3QBFgEIjKaNqT+kkbNzp5lmcbF+VtEOcB1ogxmTwcxII1PAWf4dNl1sZQ7w/bBYQGBOLTOmaAyz8qNKO1vUzPTHWfqFYhGJg4IRY4GRRoSuFbB9OEPVFuDoMl1khqYcHbhEoKRARGSoWn/jgQaNO2fp8DJYZX+fQayngIuC7FZ5s74x9T7dfxF+10AC4rvAAQSOJ4cSBQnStZAyNOdEXyA3CUzICRmPtP5cx+jbDr1qr657EM7Ri6ptyviif7s0ib9+8VLdhvOWJPHQps2SVhyOsy1tdiGk5PuPXJjEm16sY897Tv6b6XJUmboi3NKr49f/rn+padczqOsoL1L53gEgZXhF/QOmz9kV2u7Kky5L4rdm3m7a7ehU+UFjyfwkzjz6TBKHEgyUrkUokQmckVDSmIUiFxl05KkIHGt2ju7ayie3hBBCCCEkNfDmlhBCCCGEpAbe3BJCCCGEkNRAze1kBO04Am1mVAQWTaAbNTpdsDsREek6Ru1ktr9Jl1WWW71iV4/qcsrump7EUx6pS+KSrdYyxlSvQm1uaLMSaF4TfDx8HK4bbVrC6l7doO8tLtCuyup0XWbs/99o9MmBNhS1x2G1sITwN4Xfp3+ZVs5pW2iPmYFa/e07F+vnHnPI6iQ+vGaT6XNmtdoEbQTrmls7DjTtbtm0KIk3QKW4OTfqZ2Zarf7a4b7AKkGBNV3UBNph+O1s5TmrAXdBdbbJTqYpsNdzemy5Ev2tYtDTiYjEPUFlRLLf+Xuvnjc3tS83y57s0PF67c3zk/glL7/HtPt/U25L4o80PJXE7X/W68cDR6T3mRpqSH0wBvedoLrjbcfrdWTZyc8m8cmVq0yfbVm1xPriWtXZbr15tmk3bYVei7qr9Pr+t6PmJHHXi6wlXMnUO5L4sBI9H9+4/D7T7oruk7RPh+7H+raZ2qjFzmfJzNDjBStY+sBGVMCKMgJbUqx+ZuwqZc/ftRDpPcoIIYQQQsikgze3hBBCCCEkNUw6WYKDtHJUUzVCy+FZ9V+aWojLbZr7wEseTOLRPjrfH6AFkg/ShdI0vG0HWkaZVK+ItC7Wdh84+JYkPqXi6YLb8OMDTkni+rdrSuTKO08y7ZZcqeniTDtUf+m0ac0Yqk1F09TiC23BMD0iIpLdrDY20QKteuJDGy9ITTtIu5oUy5TAHi1j7bLGAmNtFVQlwgphDrbboyylx1aHi+vUr2vzaSpZqD222bRrawVfry49Fh7coCmxjVgBTERuK1W5wRtm3pvEL6590rT7j6k3J/Gl805M4qvr9DhZ9CvrH+Z6IKU1gsTAg3QEK89JOcRQzU3EpsvSztaP6u8994K1SfzEhhlJ/LOTf2z61EX6+yyBsfZLu2ya+9fPHKXrvljPw+wuWx2QPD+iy3UMfOX7zh9Vn6GP6pjlH1gZLN2SRHMhfvyzttXb/vG6JP7zgX9K4nc03JXED8jJo9qeiQhWuvTTp5hlbYv1fJhyoh7zb5ih0o5s8LzxU0+/PIlb7tBU/7w/2/Mk2gVyPrBGLO7WPvcPHGy350V6Tf/Ogt8m8QcbVph2PUfrdv+26/gkrn8UtrXOVjUzkj2QJ4XSMFPRDdq5YpBOBlaPrkAVzBA+uSWEEEIIIamBN7eEEEIIISQ1jAtZQqbepnRdUJFiOAYW2upXz7w1U6ClZcn8bUn856V/GqFlIf5WcMmi0ov1c972QMF2+xuTni+26WvXD2kDqOjkO7WPC9IE5Ts19VuXKTwLeiEcbW9o0FTMtIymJl563sOmz4Onz0/ib1zzsiSeeYeVRvQ2agq84T5Im+/QtLLPWhlJZpamV7F6WVQbpFggfe0hdR9BKtvvajNdwootY4Ef0FTQHucQpOeNVAMdMYLqMQ7cKZoe1epwmxvsDPnKjXo8VG3W37ioT3+3TL91GYhbdVu/t/DVSbzrUOt6cdaLHkri00GycP/R6tDR/tAs06f+Fk2h4z53gTOIw+MB3TZ2tmn/2XaccWvTW10ppGZddtj3qx7WY/uS+y4xyzoW6W964GEbkvivB/7VtPuPxieS+O/36n755kkvSuLsdit/IaOn6iodXwdHXaBs63M3ea41/EnPS/mYhjMyep3Z8Z4TTJ8pP7j7BX/ueMHDtbH1sDqzrO0IHfPeMlvHtZdXahWxz+040vTZ/rCOPzMe02teFFaThM/1HbqsbKvGU1dUmy5Pli9I4p/Xq0zoyIp1pt2LqnXcvX7BsiTum6GyzvLHrRtO3K33AdEUvV74bKdpJwMwPqNcckjHnlBOuMf1uQB8cksIIYQQQlIDb24JIYQQQkhq4M0tIYQQQghJDXtfcwvate0fsNqazmN6w9YiIvKRo6yO9T216/f6Zo0Fa8+5LInPkcP334Y8B2jr5XvtPonBiidqUC006hV9qdVPNjyqetXPXv3aJP7Xf7Ga5kqovjKvSPVDFZHqhfq8tQp5R63q9ua//idJvOJlC0y7368/NImfWa46pWkr1I6l6llb/Uw6wYYEqqD4PmuJhctcqdUoJwwFNlMtbcO324eYKm0+sMfqBQsrtMSCanVxp9VxYQWv6pWqXV60tVIKkekB3e8A6KLjYHvAKqZhh+qw+munm3b3b1eLtmkluv+2tqvuqrwiqE6H2mE8ngJ7Pg9VstDiCzVi0mePR1dfK5OFyt+pRdvg7/T9GSNoM6dCjGfE2Se+xbTr/KQea7cdqqLQK3+vx8WOE4WkhGKn40x/Q4FqkinAV+i1YvuL7Xjz1VP0OD+zYnsSrx9S3ekv7j3e9JnxkI6bVfes088JrUbhGmpsO2GOQOWgHVtnSl0S/1/9qUn8oZOs3eGroZrki+aoveetS49N4tKddh6G26rbbebrhNXG0DIM5qm42M6PMX2C63Mh+OSWEEIIIYSkBt7cEkIIIYSQ1LDXZQkbr9ZKNI+d8J29vfpxzaH3XZjEM+TJEVruZzBl7WyKyC1QS634WZWHRI1QuSxIwbs2TTHO+ZumFn60+WWm3ZcO034fOeWGJD6n6gloZbcnFk1PLC7W1PjiWls56sJDtarKlXOPS+LHTp6ZxCu3zjB9qv9Wl8RTb1aLOKyUIiIikLIuWKEqY/+f6Brrh2+3D8EUT5j4M9YsdZpad5DecnU25R7vVIkKylKK2wM7F5QBoCUNSjOCqjIejjtMVUVDgXzB6euKjP72fX26j+o6bAqrULU6tHsTEXFoKYPfAX/HwD7OV4y9xVsacHc9Yl53/QM0B6ooktinN2VN0s+zr9Mx9Fun/tQse3G5jqedsV4LL2vRim3FLXacrNwM0jm8VlcF0rAIrj/YDqt+tVvZWVmzjrtVT6tN2MrDrLUiyhIOqVDLr9uyxySxD+8jekE6ANsQyimMzA/6oK1lWBF1tPDJLSGEEEIISQ28uSWEEEIIIalhr8sSfn30j+FVgZnlY8jmrK2Y9bbVb0jiXX+ancRdx2u7Vaf9REbDysEB83rm69YksQ8bjyPiekjHrrcVl9y2HRpDxRAzwz6y/yfCVH3J5rYknr7Vtmt4Sj/3spUvTeJvHf/iJP75CT82fVYN6mz1jGjKe3Zw5LbA9r2qVqvDXVwPM77nmS6y/mjdnvecdVEST/lVhWmX6dPUdFkzpPefhaosQ0H6OnAeGBOiwindCNJY8Q6tiBNN1/ntYSUYs/8x7RRUP/MoOWhWSYBJ+wfbhsdM3KSpvM75drvfOufRJJ5Z3JbE2X49Fio3WccPlNB4rEoWyk3g2MJqWJlF4MQR9HEtVtpARkdUZuUciy94eth2dz+2OImXyH37dJsI2dsM1ut16J6uRcHSZ4ZddvWjWpVs7m02BV+yWStI+h4d53y3va9x01V+Fa/T65LDsXlak+mTWbMliasO0PPusV1WvrcKxufKSMftoXIY04PHpDj2oyvNHq456FKE10zY1taj0YNFpHzX6GQKfHJLCCGEEEJSA29uCSGEEEJIatjrsoSPvuW9SfyFK35klh1Vkgmb73PO/9bHzesZX7sriWdO09l50b/889v2mp/9q3k9v//uf3od+4OoB2YyNtQVbBfjbHeYNe5Kg/R3bZXGOCPd2f87lbSpCf+MXZo67tqsaY93lr/Z9PnSoeoef2SJptN3WsMGGfD6WX/pOCyJX17zcBIvKLL7OON0e/52/Pc1PnShaXf9roOTeMU9S5J40c9V1hJt3Gb6uOIgBT4W4KzSIA2MKa2ovk4XoPtD4AwgjdAOZrUO1llZQgSFDgbm6G83UKfDS7bEHjNFvZqe6qvTfTfnGCuTOa1KXUdu7DwkiYu36vZkQgkI7GcHzg5+SoNt16r7P1MP7hZwnGKRCxERqbSSlTQTHbw0iePHn3rO90fiqW8eal6vPkDPt7VDOh4t/b7ur8I27mS8UnrWjmHfb411H8+50RbTGc8Svn+WxhU6XlxVc6RZ9pv4qCSOQVY15886/lU+vsX0MSl9KHIgPUFBrA4dAzPg1ONBeiVbmsUwXVP/mQHdC2HSv9jpxfaZfi2Q5OHuMS6z17sMODKhhCKaMc20y26B6+ahem3deqK6N3Qss1tU3DK6ayuf3BJCCCGEkNTAm1tCCCGEEJIaeHNLCCGEEEJSw17X3Ea3PpTE/3XRO82y1gNfmF6tZ7rq9l75utvNsgWlqvU5vUItN6bfYy0zkI6fqlb01sW/HdU2nP3kK/QzP/uAWTZhtEMDoMMJ7ZFgGVayMpW5+q0FmsPXUOnJh7ogsIOKWlRbV3OvarCKO6wNycfe8+ok/u9Drk3izz72UtOu/EbV6PRO1c/58dTTk/jjZ/7F9DmnchV8CQ1PLF9r2s2frlrfTx+iFid9YL9S0RNUJOsqfNztK1wTaEqDqi5+lmqdHGhNJQZl49RG0yeuUJuW3tlqJdY+3w4b3bP0yM/O0OPk4Pla4W5h1U7TB3Vc9+9Uj7bLl/zSrjvW/38/1q7V5qrXaZuw8g7i0fau2Va182Af50Cj7Kt0nHLdwTEcHPsTkbX/e0ISzzpKNX5/O+j3QcsHkygD+vmsf1AK8X/tWuHwe6tPTeIvHfQb0y6CE+7zW85L4viRcVzZkYiISKZJx4nNbzrQLLvm4C/DK9Xmn3bPe5J47orH9tm27W+mXadjXvUmW+krLtZjvrhTx+eSx8BCtCi4JTOVE3VsdYEdI86PiVCbC/Ee80C6dGzDeQ8zK+14urhIX98N4za8LUWr7VwJ3wDVLtv1c+Nmex3IgAZ3x0F6P5Y9TefuvPWAh0yfO3YeIKOBT24JIYQQQkhq4M0tIYQQQghJDXtdloC4ux4xrxvuKtBwlKCRz/3/Yy16Hpqlthu/WH5+EhffucK02/luTcn9dtlXYMnoJBOb7tZUw/zBDaPqM+7AamPZ4P83UNHEY2p9SNMovt/6cLkalQTErW1JHDXYVL0fGBi+3RRNc5VttBWgZn1L1/2F4y/U9++x6eKSTZpe7TpYUx0bz9ZU0M6hatNnEFKjMViXdMY2fXNQiUooDqpX65JnOuqS2AUyBA8ppLHCd2qFMVdqqwP6VZr6EqhK1r94ehJvPt3ahzUcr9/1+0svS+Jbu20qchpUDmvMaK6qMdLfZCD4f/SxpfAbT8e0U5Vpt2lI13dYraa+HjpOpQyD1bb03LQVemxkevS4jcTKLly/SnD65uuynum6bUOB7V3jw9bGaCKAMgQRkcfe9O0kft/GFyXxId+/xLSb/Xc9nnb+h1o5nTxTj6XGYlvV7hNNmnJ+xzE/T2KUIYiI/KBd99mO986GJU8M+x3I+AGlCCv+36XBUk2X/6pTx+EFn9LxMHBxTBUerpNlt9tjOULZGEoDR7CNjMHmEK8pDvuLSISWnnUqxXJg+5ndau0qo4V6Dg5V6vlZUWSlV48N6HX8oQ6VHVXsgD2J8i8JpIpwLXJQKVNEJDtF5Qs7j1KJ3CvnqTzpwrr7TZ+bti6V0cAnt4QQQgghJDXw5pYQQgghhKSGfSpLGEuGNmtauhhilCGIiPz2EypFmFs0OinC4psuTuIln9eZwhPGHSHAOB9U2d/ApNcxDVJfwDlBRMRByjGC/y/FcdBM2zmskoUpjC6b5ixuUZlCY838JG5faFPo7efqTPozztY097tqnk7iU8rXmz74P7tNQ5pO6/Y2pf+2B96SxNn7NEUzb7WuO+7rM31CWcCY4AvXdELni+y0uiTeeKY6Iiw40f4+daWa3n/1Pe9K4tIVVjrQ16RnQlymcTRVf5M3Lr/P9KmsVaeRJcX6Wz0QHFor+xclcVOxykM+cvxNSdx5jD0W7rpAq6Q9df/8JK7aaGUpWSz4M0N/u0WHbkriIW///7+lYbZMNMqWtpnXD/Xrd9r2ek2VzllXWDc25WUaPztHf4NbL7W/KcoSkL/3lprX76pdp+u+SqUe/3nNG5J4yQ9ttaahtfb4JPuOqNru112/VvlSIUcEEZFfdKrbzW9e/eIkjp8YXSW7CQ/IEly5HZfi7eroZKpEoiwhvGaCTNCV6TnkA1mC9ML1B5dBn6jeygTjSt2+nhk6bi+ssI4GnbHu4wc3qCzhgNUg0cJqpiLiQRrh4fqeXWQdJNa+QmUKLztJ5Qfva7oNPt/KNrY+obI6OVsKwie3hBBCCCEkNfDmlhBCCCGEpAbe3BJCCCGEkNSQGs0tgjrbqz7xFbNsNDrbUB+27D/UgmhoP1g87XWgUlhoKeIH9TVafHnUkBbbw8a3qi7WZeD/S1lr+uKzoCeqUb3PUJNqONsX2f2z61DVAjUdpFqgTyy+3rRbWKzLZmb0cztj7Y/VrkRE7u2bn8T3dapO86abjzDtFv+P6sVcDVizDBauVuXCSjNjQUbt8Xy5PYYF9mvrMt2v0YH6fZrKrN75rqf1N5nzW/0+JR3Whq19ge7Lrln6G2fm6e/TE1sN8i7QcV209owkfvDexaZdtlKPmaIaXd9Zi3WfLK+01XE+Pve6JP5t1TFJ3D1kf5PerGq55ldo9bLI6THzYOsc08dbR6sJwQkz15nXR8HP8NSHVat+wFVWk7fpDNXDnfeKe5L4grq/JvHRpdYC70NbTk/i+7+n51HDk/bY+sOlq5P4yzNuSeJXvuk7SfyJs482fW7+vo7r0/6q+ltfZ/WhT35Y9X5Tb9fjtu7Ku4UUBscs9yf7m9655NfwSs/d4x54g2k37RNgr/j4JNHZAq4WtKYdnWZZNKVJX4D1pId5JnGn7ZOZrnZquL495nSg1rdGr6e+G87PjLVPlYzuq6FZel8zo8TacW4cVF3+YI+Oma4PrCcr7XXbt6keF6uptR5orcAOP1nHgdfX35vEfV639fcdR5o+VetH90yWT24JIYQQQkhq4M0tIYQQQghJDamRJQycq+nHiz5wQxLPH6Xd1029+uj8q++8yCzLbH0wbD6xQeuufptad9Vg8wT2Im5Q0x6hXYlgKgYkC73z6kyz/jpdtuNI3YZTTlf7oBPKW02fF1VppZLDSjSFviVr88PFTrcJpQgtkA7PBlWSPnP3BUk8+8+6bYtX7jDtUMaBqR0HdjlhtnoPu7SxACUzLUN2GVTHiYb095kCMotDqm16/87eJUnssiDvmG7T+11zIL21XNc3t1bTW892NZk+b3v8bUlcc6+ee4vusRXAemfo+TtYofKHm47UlPf1lYeZPlMXqsTgtBnPSCEqi/T3erhN7a2e2qC2RyXr7Xed9eDEkyU9+k37+/zov9Tq7KnXfFcXvKbwOrDC2PEPvT6JM79uMO1qf67yhQYpLAN4VodrOfa/PpLEP3m7Vrz64jRbXTL6tNrHxZ8epRHjSzQ8/8qjRtdnEjFwjko/fvZ/30ziaRlr8XVjr6aTP/Hdtyfx9G/da9rFcZrrjz038RatAmZkeGKfJKIEBCt3hhZsKBMUtBYbsuM7WmuifAEtw6LaoIrYgK6juFS3rs/b28KNfXqOl24COUQRyBxiez5iJbKeA9W6a8fp9n7jyzNuTuKKSLf1/j6tnvbLlceYPjPWBde2AvDJLSGEEEIISQ28uSWEEEIIIalhwsoS4pMPN69/8sNvJPFoK48hH/idploW3pLyWbU4q94H6QR8DdVNsLqKmzkNu0jPEk05bzhX/7/UuNBKDA5t0opDn2rSdNYxpZq+3pi1/986tERTMTshNR7+r+zpwcYkXjcwJYm/dp+WMKl5wKaY5z2raZDKxyAlPxhUf0HZRaed9b2bcPaqq64ctt0+BaQHrts6GmSfXZfE0aH6W23arjPke6bb73DB0Vrp7a81y7V/ZFPzU+tUinB4o/6OD+zUVP+ae+aaPjPv15Rd9crtut2DNuVU2dY97LL6ezVN3nfAFNOnv16/31/na0osawsGCShZpHyHHltzN+nnhM4Q4ideXcKaX95jXv/1tkOT+MevuCBsnlC7Vs+D0mu1elCDrB6u+fNmzue1Mtpnvn5KEj/9GSunWHrMuiSOR7Ct6BqAqkzf1rGpVO4frvmkIwPVCks+rml0lCKgDEFE5NLXvzqJp68oXMlusuMW6jjntmw3y7BSF16DsXrkHoDjULa1TbtjhTMR8SXgYoDyA3AyMs4JIuKq9T6puFg/pzqy1TZXd+gYOv0+cFNqA2cHZ8/H7BT9Ts1H6nXlmMWrTLtip2MtntM/XndyEpevsPdzVXeMzoWDT24JIYQQQkhq4M0tIYQQQghJDRNKllA0Q2cxl37Rzux+PlKEEz7x/iRedPUjSRwP1zhNgMmzC2Z0okMCpmDdfE0xhymIDa/TlMb3TroyiRcWt5h2FWCO3wkFFYqdxtMzdrbtygFNCz81MCOJ7+pcZNpd84DOhK55UlM0S2/UmfOufZvp43sh5VysfaTCzhRGdwgHM/YFZqL6wHVCwiIKYwFII+IgJRbB7NXyHbrdNSv0+/y57mDT58NL/p7Exx21JonbsvZc++na45P42sd1HfX36vbMe9ym90vWa9ENNDEPk/6uFgqJQIoNC4mUPWN7lcExXXOr7hffbSUl6AzicP/D8Y3bJmIN0icqQ5t07Jz6nc0jtBx74h5NnR7wMSsPGwwbF8CevWtf6Caljm1X6nX03qW/TOIer+fKpa9/i+njVzz+gj4zPgUK4wSP1Na+TMfKmsUqZet9sNG0m/vpCSCHaN5VeBnK3QbALQGcD3yvlQQ4cEiIKgrf48TrNiZxZtaMYduEhRZ2Hq2SnfPmq3TpyPJ1pt3VsV5bh8pg56FrUlAgYvux4PpwtI7b/zX7WtPuwGLt97pnXpbEu+7WY3Th1RtMHx8FxSgKwCe3hBBCCCEkNfDmlhBCCCGEpAbe3BJCCCGEkNQw7jW3RdPVdqr8KtWm/GbhjS943XWrVd+FWq+040ArKoHm1leqYs116W/ielQLlG2ylU6kTbWV1ZFqKxuC/zr1gTSyOtLP3Q7b0B1UR/nylnOT+PFfHZTEpW1WZ7n0MdX1RO2g4QT7FO/sBmXbtRpW0UzV+MQ7rG4KK8hkmlQHZjS7RXa78bcbK1wvWHRVWisfB7ZuJZtU1za9U3VYPRusJc33K9T+p2W56lCLO63muvFxPS+XrQVdLNp67bD6az8FbMsGC2uXcV+4Ej3OXLkep77CenzhsYqWbA7sckTEVthBezzQ9oY6tbASDyHjnaEzbGW2qw/7FrzS8+ik+96ZxLNG0Nhmpqk1VMfJC8yyXcv1PFp8hur0r170oySORvlMbcm294yq3XgCtfs+rCI2G7Swu9o0nqrXlKjDavzNOlCPG8x7yTSopaOH6xpW18xOr8cukhnQsawio+PuoLea1iLwTGydqvuuNtK49aQ5pk/bwbrd71lyXxKjtaeIyGXtet199JH5STzrMZh7k7HHS9xhq1gWgk9uCSGEEEJIauDNLSGEEEIISQ3jUpaQmaIVhyp/q4+3f7Xgphe87j901yVx0Q59vJ0dpm1qGYJvG6RqTTq9gCWSC9L2M29X+6cPLLgwif9z6XUFN2FWkabGt2U1Hb5t0KbGH/mDShFm36yp7WinrX6W3QWvp0HFqlJNx7vI/l8u6tdlHlLjYfralUEqBddRDGnyIHXih8b+iPI79fcJ0+korXCQjs+0aHWx6s07TZ94mkoHqtfqdy3e1mY/GCxhPNiRoTxAwNJLRIxkIYbKOXtUegMLMyMJgO9gKuWISIzHKspFgn3kYkghxiDpaKwbdjtznQpXxiJkPNIz1Y5nc4vKh2339UOvSuKbHjx42DYiInNLtcrUe+oKj/GWws/RVg/q2HT+jR9M4mUft5XwJsI12qM91tQmu7ClTWMYl1yr3ofEQRWxqAbGTbSoDColxp06jqN9mNSphBDHehERt1BtDW9rVmvNoyqsfd6h9WoXeEOFVmDrOFalCFtPs/LG1x6vUoSLarXS5aMD9pbzO6tPT+KGR/QYqVqt1/N4l73WozRwJPjklhBCCCGEpAbe3BJCCCGEkNQwLmUJ8VydjfmrBT97QetCGYKIyKcue2MSz3pmAlQ82RdgarWv3yzyPeAAADPIsVKUNNSZPrV3rk/impXa7nNnvdG0az9IU7xF7bruoRpNOFVssIfk3L9Cqn3bjiTOdtoUS6ZRZ4Jmd2h6ParRtIwfsjPxTYUqTONnbQLMw2/kwVXDyBXioNKb3w917lBOEbg3+BZI7fTDPgfZhgTVt6LtIAMJ5AJm3eguAL+pRCP83xl+0wh/+zDtj+m3CthWkH2gpERExE3TdKDrg31eHAx3sA6H+w/cO3xwfsRt7ULIRKL+2ifM6+MufEMS33uUVih7UXkfxCte8Od+vWVpEv/fYyclcbbTyiSWfU3HmSWr79d2L3gLxh6P8oBgPDVOCjiuVOo10wVyA3RLyDbr9S9Tax2LPDggoZTBt8N1ssxWzSzbpX06B3R8r4zsmDerVK8dpS/Sa2vP6drmPfMfEuRCkCKsH9Lx/T2P2HuC+L66JJ6yBb4DSDWk0bo8hJKMQvDJLSGEEEIISQ28uSWEEEIIIamBN7eEEEIIISQ1jEvNrTyiViPLfvb+JH7yTd8dVfdFf9TKJss++YxZNmvXJNXZAr4c7LECyypjg4XLQCO0hxkS9mlRTeKsP/aZZjN/CXpVsHhCndIemkvQP2KVrT3sQEAnm5mumm2zvlADipXasPpLWG0MKmOZdWCFKxecSpXD2+3sS1DTFbdY+xRjqVWIwFLLo24YdU6hlgw0UTHakYEm2QVVxLLQLpo3S9v1Wr2X0cnivoR9t0cVMVxHoeM5XDceC3isBzq1qNx+D0LGO9mgotO016oO/aDPXJLEp572WBL/YM6tps9DAzoWvO6690shlv4INKdrNiXxAR0PF96+gksmHkbvGthV4niKFRZxXIp32UqODuZEmCpkvfbamkH7Sxjz4o1btA1eF0XEZ3Q8rSjW8a/S2bkpb6hZmcSHL9uQxI/1qRXYm2ufstsDt5a/7VGbsd5nrNXnvPt0rC1bqceLsTarCMb3UcInt4QQQgghJDXw5pYQQgghhKSGcSlLQPuLBZ/QShcXfOmMUfU/sPPBJM4ODY3QcnJiKkeF9kiF0viQ9o+DCmUO1oGWJCadL2JS2z783KRT8P+tCNLhI1lLYTU1rPICdmZhlSzXb9Mvw22niIjv0HS9AwsW8zkD1o4qrPw2JsBnmso2IwEWXx4r6IiVGxjrre22kpmA/VeENnEgKTH7IWhnquIF7cxxAp87kuWYHwJZAfwmviyofgY2YcZODFJ+LhMcM1VWkkHIRCPu0+N74b/dncSboM35clTB/kvkvoLL9oMB4rjCw28rTQ122Zbt0E7HKNwfmZrA4guuu+baWhnIzPDaipIvGGexSmXI+rUqa/j9FLvvvzTtYX1RgtK1jUl0d1+dIH/v0Mqiv7v72CRe/Ltu0y56VGWjHiqwYZW1sGqlkQOOAJ/cEkIIIYSQ1MCbW0IIIYQQkhrGpSzBEOtj+Wxr6wgNyaiBx/q+y6YJTLoXJB2Ybtkj5Y1pfJjdGaZBMI0fwWxRP6if4yqCdH41pF8gLeMDSYEDdwKHaWqUB/TYGaa+P5iZv7t/WAEFUuPoQmBmcQYyC1O9bIzw8F1d1iYIcbv9sgVJnGmGiluzptn1Nav8xMzunRo4VaA7AXxu3K6ztN1Mu25M/XtMQYXSE6x+BmkrrAjng2p1RtqCs4rrbcrPdEEXBJTTBNXP/Cir4xBCJh9GLtA/glQN5FcZdGQpDqRTEcjtcJyLrcdE3KrXcXRYsOuyY2vZRh1bp92uY/of6g417VoG9DvVFGkF08jpWHjjhqWmz8CDKmmb9oyO1UXrm+1GFZL5wXcY2rLNdMk0WrlHIfjklhBCCCGEpAbe3BJCCCGEkNQw/mUJZO+DM/tDdwJM/ccF5r4GsxdR2oDm0lF9nWnnoPCCSVlndBt8T6/pY5wKRmugj+kXmJUauiCY7w4G274qMI3G1DikrB1IJnCGqoiIzwap8jHAuA4Ebg0RpHLiJ9fqAtxHW23KyDgDwD6STitlMU4VWHQDZQTB74PL4jb4feusyTcWpsDjEYsrhLNpTfoOlrlAliLGSQUcP+DY3MNNBN0gCCEEwCIM6KwTgm4JbgYUVwjGVhzLXFGBgjYiEpkCD3ANRWlhHFz/Yh3f61bp52YGrBPD3QsOS+LBKl1HaSsUgWi29wrT1uj6ilapq0Io6jKFfrAABlz3MwfMs506Rndt5ZNbQgghhBCSGnhzSwghhBBCUgNvbgkhhBBCSGqg5nYS4qHalNRZW68YqqhEqH9Ee6Qha0PiKlWjihrJPYBqK9EU1d+iXtXVB5pL1AeHlUqQYJuGJdApCdisyADoObut7jfGilVglWa0maEeOKxYNgYYHVeZtYPx3apTiqaDxgs1zkWFq9Vlt6keNwqr6Hj97V0V6LVQ+xz8Hmjl5mbP0AXhfkSbONARZ7fCcRpsj9EAl8PvEGi19rAd2/0+auVCzW2o2yWEkDzGMjHUuIL9VwTzGYzlYnD9K8hIlVdxzIRrcziHxpdBRct1ardV22qrMNbdqdcVMx8FK4WF9wQw/8PDdSWsWup7emQ4cLuN1aTY+TojwSe3hBBCCCEkNfDmlhBCCCGEpAbHijuEEEIIISQt8MktIYQQQghJDby5JYQQQgghqYE3t4QQQgghJDXw5pYQQgghhKQG3twSQgghhJDUwJtbQgghhBCSGnhzSwghhBBCUgNvbgkhhBBCSGrgzS0hhBBCCEkNvLklhBBCCCGpgTe3hBBCCCEkNfDmlhBCCCGEpIZxdXPrnCt1zl3mnFvvnOt0zj3knDsPlp/hnHvKOdfjnLvZOTcPljnn3Jecc7vyf192zjlYfrNzbodzrsM594hz7uXBZ09xzv3SOdfmnGt1zv1ibL51+uF+TR8j7VPn3PHOuZuccy35fXO1c24G9K1zzv3UOdec//t0sO75+f3akz8uzoRlM5xzf3LObXHOeefc/LH6zpMB7tf04pz7uXNua36sXO2ceycsG2kMLnXO/cA5tz2/7//snJs1zPpPy++7zwfvf8A5tzb/uSuccyfv2286ueB+LYD3ftz8iUiliHxaROZL7sb7fBHpzL9uEpF2EXmNiJSJyFdE5B7o+24RWSUis0Vklog8ISLvgeWHikhRPj4uv94ZsPx2Efm6iNSKSLGIHLG/f4+0/HG/pu/vOfbpefn9WSMiFSLyExG5HvpeLiJX55fNF5FnReRtsPzu/D4rF5FXiUibiEzJL5smIu8TkRNExIvI/P39W6Tpj/s1vX8islxESvPxUhHZJiJHjWIM/riIPJLfR2Ui8jMRuSZYd7GIPCwi94jI5+H940SkO/85TkTeKyI7RCSzv3+PtPxxvxb4Xfb3Boxixz2aHwjfJSJ3wfuVItIrIkvzr+8SkXfB8nfgjgzWeayI9InIsfnXZ4vIuvG0Y9L+x/2avr/d+3SY948UkU54vVNEjoHXnxCR2/PxEhHpF5FqWH67wH9o8u8VCW+CuF/593z36YEislVEXjuKMfj7IvJlWP5SEVkVrO/fReTLInJFcBP0OhG5L1i3F3gAwT/u133xN65kCSHOuWmSGxRXSu5/J4/sXua975bck4Hl+bfM8ny8HF6Lc+4vzrk+EblXRG4RkRX5RcdL7ungT/Op7/udc6ft9S9ERIT7NY0E+zTk1GHed0F8cD5eLiJrvPedsHyPfU7GBu7XdOGc+55zrkdEnpLcTdBf5bnH4MtE5CTn3EznXIWIXCQi18E654nI20Xks8N85HUiknHOHeecy+TbPSy5p4tkL8H9uifj9ubWOVcsIr8QkZ96758SkSrJPWJH2kWkOh+Hy9tFpMo51Wd678/Pt3+JiNzgvY/zi2ZL7infzSIyXUS+JiJ/dM417dUvRbhfU8gw+xSXHSoi/y0iH4O3rxeRf3fOVTvnFkluYKzIL3uu44GMEdyv6cN7/z7J/eaniMg1knua/lz7ZrWIbBCRzSLSISLLxN7wfFtEPum97xrmIztF5Hcickf+sz4luUyc3xvfh+Tgft2TcXlz65yLJKf/GBCRS/Jvd0lO64XUSO5HHm55jYh0hT+2937Qe3+diJzjnHtZ/u1eEVnnvb8sv/zXIrJRRE7aW9+JcL+mkQL7dPeyRZL7H/6HvPe3w6IPSm7fPC0ifxSRX4nIpvyy5zoeyBjA/ZpevPdZ7/0dkvvP/3vluffN9yWnyWyUXPr5Gsk/4XPOXSA5qclvCnzcOyX3n5zlIlIiIm8Ukb8452butS9ERIT7NWTc3dzmn8hdJjmR86u894P5RStF5DBoVykiB4imxczyfDxcKm03Rfn+IjlN2bj5H0ca4X5NHyPs090prb+JyOe89z/Dft77Fu/9Rd776d775ZIbh+7LL14pIgudc/hE77n2OdmLcL9OGnaPlc81Bh8mIlfk92+/iFwqIsfmM2BniMjRzrltzrltktNiftg590fo+2fv/Wrvfey9v15yafMTx+D7TVa4X0XG34QyEfmB5GbmVQXvT5HcI/VXSe5/G18SO/PvPSLypORm1M+U3A58T37ZUsnN9C2X3Oy/N0ruicSR+eUNItIqIm8RkYyIvFpEWkSkaX//Hmn5435N398I+3SW5LRdHyvQ7wDJPS3I5PffThFZDsvvEZGv5o+HVwrMqs8vLxOdwHCgiJTt798iTX/cr+n7E5GpIvJ6yaWqMyJyjuRmu798FGPw5ZJLQe92nPmEiGzOL6uWnORr999vROQbItKQX/4WyaW/F0pOg32WiPRIflIT/7hf99lvs783INhR8/IDW5/kHqnv/rsov/xMyQmmeyU3cWg+9HWSm9XXkv/7soi4/LJlkpts1JkfUO8XkVcGn32KiDyW/7wVInLK/v490vLH/Zq+v5H2qeT0Vz54vwv6vlZEtuQHw4dF5Jxg3fPzx0Gv5CYEnhks9+Hf/v490vLH/ZrOP8nd6NyaHyc78mPixbB8pDG4UXLa6+Z8/zsk70gzzOdcIXZWvZOcjnNDfpx+UkTetL9/j7T8cb8W/tt9k0AIIYQQQsiEZ9xpbgkhhBBCCHm+8OaWEEIIIYSkBt7cEkIIIYSQ1MCbW0IIIYQQkhqKRlp4VvQazjYbQ26Kr3bP3eqFc+6M9yf71U9vNMuizt4k9p3dSewy8P+ginK7wh7tI0WFDynfq+1cVaUuyGQ07h+wnbQQmfiKMn27u9c0M8uysb5fpOt2A4O2T6cWXnFl2t/399ttaKjTdrh9uL7SEttncCgJr9v4rTHZrzxfx5axOl/Pm/thPV+7gmJBcO64Ej0GfXdPwfU5PH/h/IrbO0y7qKFe14fHfZzVOAtxuD3l+jlxa5ttB/2i+jr9HBgjpLTU9sHzzes5Ls4+ozFjy9CQDEswkTqG3+uG9p+M+TjsIvsdfD147+9oTUJXVaHvDwW/PYx1vkNrY5jfQ0QEPsvD2I3HBfYXEZFYfy9XB9vW22fbFTiecN2uuDjYbr1mmGtEZYVp5uG7ux743D4Yr4PfUYp13det+do+368cg8eWkcZgPrklhBBCCCGpYcQntySd4P+IXYd9woNPOs3TkQr4338M74vs+dRyN8GTBVcB/xPHpweR/ufLBU+C4jYtjR01NuiCYnvouj54soTfYUeLxnW2EqGrhdfwpDV80oF2eb5MnyY5/H7BkyBfHjx1IuT5gufEFJtpkR27ktA8rYWnnr7PPl1z8HTV11YlcVRmj1nMbAhkQ8z2lGvGQyR4KgftXNgOntbhU10zNoVP+HAd8CTZDwYZGXySB09ucd3hk+SorlbGGvO0NrTk3L5T4wj2F2aiBu1Tad8F+x+W+a5u0w6fqEuN7v/shs36kfNm2+2BcdTD2OuczeLhMWj2OR4/1fY4i7fv0M+Fp/j4FFhExLXD8YjjP/yO4X51YZaRTBr45JYQQgghhKQG3twSQgghhJDUwJtbQgghhBCSGqi5nYyEM5wB1wfLQKPmW1X7Gs5iNfon1KGWBJo5dD5AXWyo4QWiaVO0Dzoi9AWuCjhTGLRnOLM31MG6Tm1ndHohqNsDjZrZbhecSm5MJlyTSYAfwGPdnnsOnQZg5jvqLN2MqXZ9cF6a82iPme+gix/QZaidd4E7StyiM/vRbUEGgvMVPwY17uh00msdUVBHipri7K4W0yyDWnrUF4PThNF2yjBuDmMBjo+Bk4txvqir1ve74DcJxlfjaINx6GCD4xmsLjMdjpPAjUZwH6FTQeBGgTrtCNeHmuLgOItq9PuZ+RLZwtcF1OniMejCaw468ZBJBZ/cEkIIIYSQ1MCbW0IIIYQQkhooS5iMYKomTEUWKMKA6f242tqrRF26Dl8KaaE2awrvMP3U0qYxFEmQ0P4HUlMoIwitwNDI21VrCs1Y04TWOShTwO0OUllxhbaLtkA6DKUHoW1NkGYk5HmDllpdgXUfyICM5RfaTIXnIcqN4PzwwVjg0PLJSI/gPKoKZBJYCADPvcBmzNh/ob1eFch+gpR3DOeUg0ISmcULTTvZpdIII8FCe7RA8oAygDEDx5mMTcEbW7etIDdBqUgoCYDvFIGMwFVX23YoEQiLguwmLKCBhW2woAOO3WKLTKCUDe3MXGVgH4ZWZY26PrerzW4DXhtwvJ0K9njt9vuExTHI5IF7nhBCCCGEpAbe3BJCCCGEkNQwYWUJRbNmmtfTf6ept1ueWZzEi9740Jht00QBpQMuSEX6akgzbtUUvEkXbW62fTA1FVbaAeIqdTuIIF2YXbtR318wJ9hYWN9OqLEeVJ7x6GIAaVgjHQjSeK4P3Bt6IIUaVCjLQDrUY5rT1LAPHCgy/H/jSLijlifxxrNHqA4Fu2/+T9cl8dDmLftgqyYAgWzIVBsDWULc2ZnEmYz9fWOQBOEM+6i6yrTLQnofK3g5dCYJKwVC6thnNZXt64PqgCAdMhIlM+PfSgUi/K4gKfKbt9l1Vwwvu3ClKH8IqhB2FEjP70vQ3SKsIlemY2WMDgQg7XJRUH0LvxNIPXwgZTGfA9XKTKW3WitlEFAYoNTDt3eaZvi7ehh7Ua4QuuMY9502XZ8Z00XEgUuDcbsAZ4dsG25o4ABBJhW8AhNCCCGEkNTAm1tCCCGEEJIaJqwsYXC+TTf8YM6fk3jltL8n8Xsv/JBpV/Ore/bthk0A0Ajch+n07Tu1Hc5wBqcBHzoDoKk3mmgHzgeuY/iiCVE5FGfoDYopRPBZWJChyDoaOEiPeZzZi0by/YULP5h0WnswuxzXgTNzYVvjIB0WNTXIZCeq1N+050XLzbI3f+VPGtdsLrwO0CVccNb5SVz05tlJPLRx0wvaznEPzE73QTEElN0YqQ7IEuJAepRpgmMYZpPHO3aadhHMakfZDgqPotAkH87/ruPm6ubMspea4m5dS/0TmpYu2qIFGcLCCsbsH2fFB1Ioh8VeIMZZ+b47GPdC8/8xYGjb9iQuWjDPLMNiCAJSLb9Df5+wTAzKCkwxg9h+V+OKMUflfQ4L2QTjcAwSCpRMuBrrlrH55bqtxZ26X+qe1v4lm2zRDZQ2+DnTkjhqbjXtzPWkQMGKUIZgnBjIqJh7r5XsnFK7Kom/celrk3jqd+8as216PvDJLSGEEEIISQ28uSWEEEIIIamBN7eEEEIIISQ1TFjN7UgcAnqjoz5ircCe/T1YrAT2K5MG0Ci5UGtWBBo1rPoFur/QUkvAQsijFirQ87py+FzQ2aJG1oNGbo9tbQWLr8ASyYPVTPsp85O4dYlqAmfcY3VkZc+ApdlIFcXQuqZ5l8awDVFoLbQfNHzjgf6XHKMvPqxWcn9b/v0XvO4/LlFd/YW/PCeJO095wase15iKUj22shZqRVFLaXS1AXGHahzR4itqtDpxPC8j0FmizVTPgVbjuO41Gn/khBuSuDZjtY+P9ag285rbjkvihb/V87V40J6TqDdGyzE3tcm0M/MDYKzCKmShdnnE838fkZkypeAyY1uGcxpwHkQ2sNTC4wS12GV2TDVWaS0wVwCOJTxGRILxDbZhcGa9aTfl5WrruLBaNdx3XnNEEs+9JrAPw++0XfW4Pg5sJWuDa8MwuO7g/KAl4z9N7K2a+6JqvU7+6AKw3fvuWG3R84N7nhBCCCGEpAbe3BJCCCGEkNQwYWUJxVusTchndhyu8ZRHkvgbM61dxbFv/0AST/3e+Lay2GeAJZYPUn+uWNNPmC4y9ljTbDoNq3b5Cu0TDQbyBUib+l5IH6HEoC2w4YJlHuUBgXyhZ6Gmx7a8RD/3rUfensS/6z3d9JnZotZimTa13gklDyivwBQffocw9Se7AhubScKHv/WrJH5pRfsILV8YnwHrv4/ICfvsc8YDKB0ILeeMhR2k1s37gW0e2v2Z8zBIc6MN38CiGUm85lV6rF9w6grT5SdNtyRxj9fPXRRUMrugckMSzz1LU9GX9r4kiQ/4lZVJRGgliFXWAmtCTJs7GDOM7WHYp3GEKnn7ilqQc+209lhmjIXx1Q0WlofFWI0NJAooARMREZSbYdoejhNjuxYs82Ug7wh+xmMa1ifx6+vvS+KbZh6qjXYE3xWrocHx7aqDbUCrMth/2UZtF0XBBvUGMgUyLCiDqSzqH6HlxIFPbgkhhBBCSGrgzS0hhBBCCEkNE1aWMLR2vXn90LlaaUUeeETICGDavcpWmDGpSUxzQoooTKE5SGG5Fqg2A+krkaCiDqQLXXFhZwHjngBuCb7M9umco9/pQ8del8RlTr9DbDdHIqjUhjOsMQ0oIuJrNH1oqvjUayozmNcrrjT4sBSz8T9PTOIzy7ECYOH9emOvps3/92NvSeLWN3WZdo8c97MXvoETHThXokp7vsZwLjpM/WMKPqjSZFLOeKxXlZp2OBZsPVk/95Pn/TaJ31rTbLrc0qtSn9UD0/X9HiuN+JeqJ5P4xIqnk/jrtZCCz9qzysNMeKzGtkeVRZA2GYcFkGq4KDg2u3pkrDEz+6uqzDIPsiYcH813DSqPRbU1Mix9QbUxkC9EDXW6IIsSjkBSBi4dcYN+zpZT7PG4tHxLEt/Vc0ASZ/pQ/hDcduA1pxgkD1Xlphm65XjYnggqnO2x7iiQ5JBh6TnvsCT+xowf7Mct2XvwyS0hhBBCCEkNvLklhBBCCCGpgTe3hBBCCCEkNUxYzW3I0LbtSbxyUHVWywI9Z78tqDIpMTrWQF9qbMKgQhFaXbmwGldn1/DLArsd3wF6SrSgQR1hb1A1DixojG3NgNWEOZBtNWT0c7YO6g6PgqJEZtv6Cy90qMfFqjnt8H3qrd7Nu1CFm16GqvW7ljo933q8/qaH3/AB02fRlXrcVdx6bxJv+ZcjhASgBV6gKYygOqCAzttDVSu0+cmtQ8+peBdodkusTnzwCNVMdi/RfVmXUc3mLzptJbSvrTpTX1ynVl69L7Za6uVHbk7ihgxaWMGYEVY4rIaxpQdt+Oz38z3aD23UcKzbQ6cb6FfHhAjGs2CsxHkMaMNoxtfQug0rlOG6K6x2NcqArRceJ2ihFmi7pVw/q3+aLpv64s2m2b9UbUrizzSrRV/1WmgU/tao74VrjgRWkmbuA9qb4b4Mbe/i4Dciw7LxvNFdrzpuUh19pazZV5uzV+CTW0IIIYQQkhp4c0sIIYQQQlJDamQJyIU//EgSP3zJpWbZ1Rd/LYk/8oV0VzYqCFa86bU2Mb4cUnwQo/1XWDnGVOeC9JobsNXP0DoLU06+Q61cXLW1xHGY+odUlC+xh27rck2rlEX6uTfvWJLE1ZuCFFUByYMP031YWQ0rukF6z4XV2CZROmzmrfrdP3rm8Un8998dk8RL/meSVgPcC+Ax50qszMr3w3EGll8ejllXYaUDmMaNoBKWb7XVz4q3ajq8bMO0JP7CKq0i1vGQXffcG/Vzi1c/m8RPHj3XtKuIdNypi/T4cYOQng+q/MV4HsLYEoUVuPA3whiURyilEhFxmbG3jMKx1gVWZKb6YTnYnhWQEYiIlXqh9CCoDidYyQzXAdW9fEvw2y+ak8TrXq1j7Vfn3WzarYFh8IYNS5N4yiqwZCu3Mgncblek8i4f2WdvDr67wHdCmZ0LbM+GNm4RMjzR4Qcl8eVnXlaw3easHi8z7uwq2G68wSe3hBBCCCEkNfDmlhBCCCGEpIZUyhLIyDicXRq4JWB63aSzpjZpHM5ihYpApjJXMANYijSdZeQPUEUoTBdKnaapsKLPwMIm06x8nkobdgxpn2ce0HTows29po9xPgDC6mKm0tpOWAdU9/Hhd91qKzelmdLr7k/ip2/T2dyzu0cnRdj2r1rh7N7TvxIsDVKYeS789keTeIZMHsmDcRyRIK1cqr8VOh/4IFWL1Z0cyogCSZCAZGnOjSp5iG/VdlOf2Wj7wMz3rmPmJ/Hpy580zaZndN3/6FmYxPWPwXlUZx1IHKzbzJZ3Qfoaz1+QL6D7i3FRECtzGCtMhbLABQP3iwcZAcos0EVBRESmqkQEx3EXOtCgKwZIEUyFskCa5Yv0N37xwU8l8TFlNu3/565l+uJ2daopexJm1gdyA7xO+FL4HQJZiqA8AyUY+B2C/ZhpbBAyPL0zdKw+pWyoYLuLn369vrjn0X25SXsVPrklhBBCCCGpgTe3hBBCCCEkNUw6WcK8Ik1hbP53TYfO+t/Jk9o0soKK4dO+IiKuH1I8YBDuawNHA3AGwLSpq7WuCsZJAaURmKYKDdkxhs/ZfKptd8osTZW1Dmm6pR6yocXrd9jtgRRfjIUoZs+wm42pYHCG8Oi20GlnO4/0u6aZuLv7uRuJSOfr1FXh1x/6ahLXRmXDNRcRkQtWvSyJ51y9IYkLJ9RSAqbdi+zzCDwnBNLcvk9T0VFQdCUGmYKrLB+2T+6z9PJQ9KT+3g7lAoM2Ddy/bFYSH/2ZFUn8uoZ7TbsnBjSF/plbX57EC9aDpUFY2KAWPhfdDYK0u0njw3fw6CbRZY/TPWbwjwXoaFBtiya4VpUcxD36fTJlUIUoLLTQB/KuLh2zQomBg7EJY3TLCF05uuZou9nlKhcIn45du/2QJG5cCZIQc43oNH1chX6PuFXXnZk9UwoC7j3m+wXb7YIiTmTywCe3hBBCCCEkNfDmlhBCCCGEpAbe3BJCCCGEkNQw6TS3pU41OD2zsyO0TDGusHUKVu1CWx/UMhkLm2B9DvR9PtQ/oSYQtH4OdXFBlSQHurKd5xyQxE3HbTPtPjLtpiS+4K73JfHCVcN/pogYGzS0BvKBPZrR9+FvgjrkqmDdLQNCClP5rs1JvKi4dISWSvxfav/mNz6y17dpvBJ3qP4yM32qXdbSlsShhZ32txrHzKzp+gKO4Rh0jLllWOUMtJmoTw90n1ver8f9Z+pVc9sYWTuy37Qcl8Tz/qjvl6/U4yIOdLFGxw7nYWjjFTWCLhW0/S5j7b8QtEcbM8BqMdTso47UjE1GL21/e2NZ2K+xmxpYqqE9Gtpt4fYEtnDbTtIx/qK6+5J4dpFt1zWg53LlNt1/aG1mrMjE2tlFQfVL2xCuMw26j43VWWCpZmzCiGH9a9NdRZNPbgkhhBBCSGrgzS0hhBBCCEkN6ZQlQCYiksJpiTedckcSr5g+O4mHtm3fJ5s1XvAVarfkgmpjmMYztipYvabfptyNnRBUG3PeVgDzVZBGawH5AVSbcfU2ddh1iNpytZ+v6dBfHPhr0+4vXWpBU/Kkfk5Rs8oXXE9gGVTABsmF1cZQfoDfCX+TsCLZwtky2cHqQCXXWInK7xZBLnqEc/ToL1ySxFPvmkR2fUBmxrQk9oHtlZs+ReNOSAODtVW8Y6fp40HKIKWFJSHRNF032gf2LlVZQ+eHreThiuWXJ3FPrOu+rOVE0+6+zx+TxNX3Q/UqkFZEodUVyoMKVfASMeclji1xu7YL7dH2Bygj8LV2e9yaTfoCv3eB/iJ2DIpqNL3vd1i5iYdKZrj/jf1XMAYuP2JdEk+BVP89fVbCtfM2Ha+rNj+tn+mH3yciItlmtWg0EoxQ/mbWATaMYCW5R9W24nTe4uwNls3fOqp2zb/TKp9TZdMILccXfHJLCCGEEEJSA29uCSGEEEJIakjnM3vIHMfiCzb73bOHJ/GcjrX7cIPGGe2QSgxTf5By8pjGr4cZt0E6LN6k6Q2s7uWD2de+QVNlEaQffS84GjTVmz5bT9L00/eP+mUSZ4NU9s07DkzimrWavjIzgyts9StM45oZvEHazLg+oCwBqgi5uUE1nYHU180alsGzj07ijn/Vmdi3LbrKtCs0T3fp1e83rxd9b3JKERBMz4aVo/xO/Y09zhTP6qz6COQhufVBpS6ofhVNbRLbUI/1bS/R1GTZv6hs6xfLflZwu//QdlQSX3vFyWbZ7IcgvQkOLSgP2kOCAeeoq9FZ+pjKDkF3AdMuqKwm04LvPhbE+vu6jdb9RWapFMW1wXiN409sr22uvk6bofQsdNHoAhkHLoN1dx42TZBTa+9O4j6QB1z8yJtMu3l/1jHf4XiLVSgDyUMGq8OBjMB3BlXkago4KWCVvj7ryiGh8w15Tj7RfKR5PeOqVUk8kX5NPrklhBBCCCGpgTe3hBBCCCEkNfDmlhBCCCGEpIZ0am5HSVMVWOeElU1SDGrXRqoIZt5Hy7BQ1zQPbK/Q1ivUwvVov6FNWonIHaM2XhvOsbqql5+jWq8zylXx86kdh5t2Tz4zK4mXPQRVd8AWyAUaLl+t9jtoExZaC7mBAppbsDbzzUF1p0lEVKm/40e/9/MkPru8e7jmIiLSFeuxcMyvP5rEi39prXwKK+YL4wrYW4XnuAM7oWxHR9h8/DCo9np7/B6gf0QtrakwFVYKjOAcgypg2UZ77m07UXX2x73xoST+d6gG+MjAdNPn6X7Vav72+pOSuK7NbvnAPLWjcoPwHWD88BmrzURrwbhI20UDVsFdvAuOu13628UtOi64ebPE0LxLxhoH2lcf2g9uBjtK1JqihjS0ccRl29ReS4JqY6aiG8yxGFyiv8nGc+2q39Og4/CDA6pP7tpq1+16wXYOLSPRuq06sGGDCnou0jF1D315aPO1ux18vz30xQWq9k1G8DorIvK1BT+EV6qPfrbL6s+zO62V4ESBT24JIYQQQkhq4M0tIYQQQghJDZMnFz8MG1ZrCm1xx7r9tyFjjIdUpDTW2YX9mrJyZZrexWo4aK8lIhJXa0pj7Ss1hVaxxabamh7RNNzQIq1QtP4l+n+s80+83/R5ff29Sfz3XrWMufL+E0y7xZdDCgyqrMWtbUlsKi6JiOuzldYSGursa5QsoIUQpBXDdJgvL1z5aaLT+lb7209/m9rojSRFQL7dopZhEWRT17yuxrTzr9PPKlzHzFK0SNOc3muvY2avN+0OqNB02y+uOy2J516vkonMLQ+O8lP3HR6kNVG1Pa78kKam0crLo91fIMeI21SKNHT0kiTecLa1yjvi9KeS+KPT/pbELbEe6wcW28p8T/RqanvJCeuSuPcYm2Le2a3p5+5eXV+MBRJL7fnZUKXnWw9IhdrbrZSq5l79HRof15R1yWO6PfGz9ljINFgLwjEB0+59ge0ZVhjr0sqMeCy4inLbp1jX5xr1+/jOLtPOVDwDu7Wdh+n6LjzuDuwhZSAr2DigkpKqtcEtxA6Qd1SBZAH67yEPc/CMrYCUQUTElcHxieMtyDN8UBVTytI7Dv+zPPNhu6+WFJcVaJkO+OSWEEIIIYSkBt7cEkIIIYSQ1JBKWcJV7/4avLLp4s/ALPvqZzIyGcHqPihDCEEpgpmZG9vZyZ0LdX1nna1p3JmlbabdtVuWJ3FVsaaffjL/r0nckLFOBb9uPVbjRzWVPfVWm+YsaoOZtDBrOJqiKTRfZPe3SXrhTOMWu90C6T5BhwWQP4TrljA9NsHpfYXuh6XvXmmWXTb35n96fZ9oekzjNz1WsF0Ee2mkaoMvFNyGla/TY/3fFhy3zz5ztPgBcEvoseeHqaY3VKB+UJDe7T9pWRKvf4leAt7x4n+YdmdWP57ES4r1uL+nTz9nZrH9zHfW6/l/Ye0DSRxWpNuc1TGjzOkYFHv9PsXOrntlv1YBrMloOj3r7TOab0w5M4lbB1R6Nv1ZlS/s8VRnf5yvoUMCYKopVqpcwME456KgkiJIptBZIGqyFepMn36V4MRwN7C0fItpV+F0DLz0ydOTeMaKQE5Rq7Ii3wFyiBkqCXMdQeUxlEngONpvZSnxLnWkiWaCSwc4Prhym2oPq2ROZmY2tY2q3bqfLjavG4VuCYQQQgghhOxXeHNLCCGEEEJSQ2pkCUUzNE2xtFhnSIapzB0Dmg6b/s279v2GjXMw5Ski4qdpCivqgpRTT2/BdUSD+huv69b+H5/2d9PunGpN/WZgv2zOarGHa1sOM32u/5XOlp/zlKaLqx7aYDeiGA5lcHPwtWDwHboj4HfC1FgmkBhA+s/1ahrPwwxnV25nLpt08QRl+wdPTOKrPvqVJF5QNDFn2T45aCU4fV73c0+sY8bbr39fEi+We2V/gzP5fVBAxYF0CGfVSzG8Dyb5IiI9U+Yk8eUv+4F+TiAeOLBYz7fVg3ju6P6/o8+6DBxXqrPlKyFdfFffNNPuyq16Xrf2q1wgG+t5U15k91dzl57L3T26v7JDwbm2Q5fN2Qwz6SFVH86qz0KBh7HCYzq92MqsjEMLpOcdSBT2cEEAhwQXF5ZZmOMBjpOOJfpbTS+yxX0qIm038LRKD4o67bGFYyW6QbhuHWuN3E1EHErjsH8gu4jq6/QF/CbxFH0/2hYU45hExZn2FhU7CsibJhgT/wpMCCGEEEJIHt7cEkIIIYSQ1MCbW0IIIYQQkhomrCClaME88/roPzwzqn63rV+UxHOlsAVRqgFNqQurwLSqjgsrGUVYtSuoUFa9SvVqm69akMRnnvo+066qQvWCrTu0Ak+mTQ/Dis32/1tz/rJdtw2tjortoetR44paWNRtBZrLuAk0aqBldIOB5haqAqGu0dWpVngPK7AU8MC/fSeJY9k/OtuPblMLsr/eeMwILZ+bWbcOmdfF7arbK9ql+3Xx6v2vs0Vi0Ei6qkq7EM/lUPedx0d23xX1qx5zy6CeA5GzmturW9USqH1Q133Lk1rVrPZBWwFqysOqrRys1nMU9aUiIqW74HyrVm1mBtr1lto+tQO63dOawRItGMOiDrAFhEptrhIqmQVzDaICv92+xG9XiyUf2Cs6HN9mTNV2O9TaypUEVRHRwnCqWiBKZ2AfBzpUP0OruS1csi2J6wJLxidhzJ/ysO6HzGZrE2UqOOLcBejvQss6HDvBktF3B5ZhON6Chtdt3jH8usRW2SSTCz65JYQQQgghqYE3t4QQQgghJDWMS1lCBtIPO3+hKZmfLv9pEpe5O0yf2UWaVso4TU2c++QFpt20yyemjdHeBC1xTPpKRKRZrVTcTLXv8VgBDCuciYhr15TuzD9rOit7v7UJylZoWnBqVwFrsaCUkYPKaB6su0I5hTTW6bJC6dkhm5Z2mArc1abtSqwtD6b/TAWe0IonZWSc/t839qOzh7mxV9Pm//H4K5O45No6027q71ePan2+VyUmC7rvHlWf58N4Nr/BFLVJrYtIdvPWJI7g/DJVCPF8F5GqtXrcfu6KC5O4yBabkqrNen6Utum5c9BKqF4VnodwjpWUgh1Zq7WWchV6jhZjmhwkGOH5Gk3VFLrvsilru/ICz2zK4LwOZQDBOT8WOJRSlQXXJagcJjvbtE817NfeYIfh7wXjuJTa1Dz+9l3zdX0fmvuXJEYbOBGRf3nq9Ulc96DKAHyVPR7RbhH3kffwe4PMQkTEwbXAVOArDmQXON7CdcHV1woZHnfMIUl8zUE/MMsyTsfqD25RyVflDY+admF1wYkCn9wSQgghhJDUwJtbQgghhBCSGsalLMHDzMreAU0XLSoe3czHUx/TdGjV61rMsqht4wvcuhSAlWzCql2Y0u/QNBCmCMM+Jn0I6dCozaYOMzugHbgY+G5NRbmgooz5XHQ+CGfBbtaZvh7ScKZPkL5yOIu4DuQGwYxb3xZU4UlWAClZ6C8i4qvGfvb13mbxle9N4re95B9J/LPfnWHaTVuh5yvOgp9xj01vIeNZBjDuwFnnQTo9Ktd0tpEswIx0Pxik9zs1nT3vByAx8EECEtLCmLbH8dmkz8XKdkxlv1p7fmAFP5SeoAtKVG3lTyYVDRW9cPwQEYkhtR3hDHuURgTuDYWkTPsUkE/sMau/Glwx8PdGp4HSoNIX/CbodINuLyIiUqHHTG+9HltLS9SZ5m89tqJc8w2zk3huP1xDR6iEhseTq9TvE2/aZtuhJAT3ca2VPKDMAY91I1EJrh+ho8RkIy7WY6w+ssd4FvbPn1cckcRL+u7b9xs2BvDJLSGEEEIISQ28uSWEEEIIIamBN7eEEEIIISQ1jEvNLWqmmn6oWp2DB96WxF8/6irT5+OXvT2JG59Q3U62be2+2MQJjesFnVyg4TMVYmq1ipiDijC+wtrWoHoNbbTQIkwk0NaiRhU/M9TwgVbL6n4LtzPVy7DyWFAZx0OVIlcM+q6w2hjo89BGx2hzvdWeud5AyzwBWfjvar1167/r954rd+2PzZm8oK5xj+pOeqwPbdqcxKhdR4swkeA8gIpne9hrxXhegn4SbKvCymN4TkkfbHeo58XzBc5/mTZFm+y08yUkgvMNx4LKEbSZaDOGFmHBOBOPZC22j8CxJBw/8Hd18F1jsMOK4LcSEclu3pTEmSlqmxbqUD1ooSP46d/55BuTeNvGBtNnya0w7wDnGgzZqo++F+wa6+t0AWppp8G2SXA9gqp24W+Cx5Cp6Bba0QFGe0wMf+9VnfeBPwTbtv2xMfsAPrklhBBCCCGpgTe3hBBCCCEkNYxLWQJScv39STz/en3/27LUtJvNVOnoQRuessBOBlJErh9SjJAa81u2YxdxYLfj0DYrrPozRVNdHrbBeZAUhKkoSKGGNmGGAnYyxkYplA6A/Y5JA/bbVJug7RBWyYHqbq4jSGtm+P9Gsncwtkfh+Qop2aJ5c7Qd2vgNBBIZPPfiaNj3RQKZApwDKEsIKwV6GDPwc6MGW63Q9EGJEUoR9rCZghx6UeH0dRFWMsNlgyBDCqQMxjJwrEA7xNA6cGuzxtUqDzNV2jrtmGMkGCjHKg3GvT7dZ/UrtXpdy6+1ctiSVYGN41qwWkSJSWAzhrZzfqteJ6JGHftdl7VuM+MryN+k3trH4XUG26EF2h72aCNdMyYBxVtak/htG043yx78w8FJPOuh9N0/8QpMCCGEEEJSA29uCSGEEEJIapjcz+wnKQNzNJ3eO82mccp3aOquqBVSP+VQQacpSDHuatN4hHShcVzA9YUzwBF0JACJQThL28y4hT5m5nRkU5HGKaIHqiQF1YIw1WpSf9gmcJCQ9gJVzQj5JzHHX3Ew831geOmQcfUYshXKHBzrvhaqgGGlMBGJYLa7x4pnBeRKImLkQQ5dUEI3AjiPTPWzTjiPw3O8RL+TcTeoCFL6jbDdG7dq/xFm1e8PzL4bDCRcUB3Ot6t0wEF1SXSzEBGJmnRcNw40QQU3B6n7zPa2JJ6yUz8HZS0iIg5dNcARIcRUhMMxEatahhUg0UUHJQaB7MI4MVTBcYvjfbfdNheOy5OMoXUbknj7CXbZrJRLOfnklhBCCCGEpAbe3BJCCCGEkNRAWcIkZM2/aNrdDdlUXVyhKau51+rhUblSZ8tKUEAB04K+B1JHYXp/QF0IMGUZmoybPigrKNFtc6HpebWmzRx8jjTUadxj066+UrfbpCyD1K9D+QK6MuzQmahh+gsLYBDygoD0vG9ts8vQDQRnqkdwrgVpe3T8wGM7LKAi6IKSKSBLCIozGNkOnisD1oEkHBuS92t1hnwoZTAOAHC+4rggIuI36Vjl0AGiFNxRBgNHlNClZQwwbi3Nu+yyJnCWGUT5AkhPaq2bgJFZoSNGaZ1tB7/jHr/D7j51wbpx/6FDAkhAREQEXQxAVuADVwXzWeV4/QAJRRQU0wH3jBjOg6gGxtq6YNwNnRnIpIFPbgkhhBBCSGrgzS0hhBBCCEkNvLklhBBCCCGpgZrbSUjDo1DVqC+w64p1WUk76KyM5spa0KDONm5rT+LMzOl23aCL9aBrdaAjy27eavqYdQRWRWbdvf3Dv4+6r5GsyUBv6AJ7I4+6sp2qs0V91x7WOePMdohMXPCcimqCqk2ga40HwH6uU2O0cRIJLKjQbqs00MjD+Rbv0sphEVTMisNzEl5npmg1LQm2AYl3oXYd9MHBOIPbhxXGstuaTbMItfRoGQXnJNprheseK2Koxoa2ayJBxUTUIWMFrlb7HVD3b8aj4Hd0qFFF+zjUvgZaVQd2W2glFm+1v71Z92i2TUR8D2wf6Gz30GXDfvVVYOsIVpSuz1bjG8m2jKQbPrklhBBCCCGpgTe3hBBCCCEkNbgwVUsIIYQQQshEhU9uCSGEEEJIauDNLSGEEEIISQ28uSWEEEIIIamBN7eEEEIIISQ18OaWEEIIIYSkBt7cEkIIIYSQ1MCbW0IIIYQQkhp4c0sIIYQQQlIDb24JIYQQQkhq4M0tIYQQQghJDby5JYQQQgghqYE3t4QQQgghJDWMu5tb59zPnXNbnXMdzrnVzrl35t+f75zzzrku+Psk9Ct1zv3AObfdOdfinPuzc27WMOs/Lb+ez8N7M5xzf3LObckvmz8mX3YSwf2aXpxzi51zfc65n+dfH++cuym/v3Y45652zs2A9i9yzt3snGt3zq0bZn3rnHO9cDzcGCyf4pz7pXOuzTnX6pz7xT7/kpMQ7td0Eu7XYNmn8mPlmfDeh51za/Jj9xbn3Decc0X5ZVOdc7/Kv9/unLvTOXcc9D3dORcH4/tbxuabTi64Xy3j7uZWRP5HROZ772tE5GUi8nnn3FGwvM57X5X/+xy8/yEROUFEDhWRmSLSJiKX4oqdc8Ui8i0RuTf4zFhErheRV+3NL0IM3K/p5bsicj+8rheRH4nIfBGZJyKdInI5LO8WkZ+IyMdGWOcFcDycHSy7RkS25dc9VUS++oK2nhSC+zWdhPtVRESccweIyKtFZGuw6M8icmR+7D5YRA4TkQ/ml1Xl13WUiDSIyE9F5FrnXBX03wL7vMp7/9O9+m3IbrhfgXF3c+u9X+m979/9Mv93wCi6LhCRG7z32733fSLyaxFZHrT5qIjcKCJPBZ+53Xv/PRnmwCB7B+7XdOKce73k/sPx993vee+v895f7b3v8N73iMh3ROQkWH6f9/5nIrLmeXze2SIyR0Q+5r1v994Peu8feqHfg1i4X9PJcPsV+I6I/JuIDOCb3vtnvfdtu1chuYcGi/LL1njvv+693+q9z3rvfyQiJSJy4L75BmQ4uF/3ZNzd3IqIOOe+55zrkdzNylYR+SssXu+c2+Scu9w51wTvXyYiJznnZjrnKkTkIhG5DtY5T0TeLiKf3fffgAwH92u6cM7VSO53/+hzND1VRFb+k6v/RT71faNz7jB4/3gRWSUiP3XO7XLO3e+cO+2fXDcZAe7XdDLSfnXOvUZEBrz3f92jY275G5xzHSKyU3JP+H5YoN3hkrsJegbenupysrK1+dR35Qv7JgThfh2ecXlz671/n4hUi8gpkktV9Uvuxz9Gcimro/LLUZO1WkQ2iMhmEekQkWVib3i+LSKf9N537evtJ8PD/Zo6Picil3nvNxZq4Jw7VET+W0ZOVYdcJJr6vllEbnDO1eWXzRaRs/PvTxeRr4nIH4P/EJEXBvdrOhl2v+ZTzV8UkQ8X6ui9/2U+fb1ERH4gItvDNvmbrJ+JyGe89+35t58SkcNFZIaIvFhyY/zXX+gXIQbu12EYlze3IiL5R+F3SG7Qe6/3vst7v8J7P+S93y4il4jI2fkfXkTk+yJSJiKNIlIpuZun60REnHMXiEi19/43Y/5FiIH7NR3k/yd/poh8Y4Q2iyS3rz7kvb99tOv23t/pve/13vd47/9Hcum2U/KLe0Vknff+snzq+tcislEgPU6eP9yv6eQ59utnRORn3vu1z7Ue7/3Tknta/71g/eWS03Dek9+3u9tv894/4b2P8+v/uOT0n2QvwP1amKL9vQGjoEiG12b6/L8u/+9hIvKf3vsWERHn3KUi8tn8//zPEJGjnXPb8m1rRSTrnDvEe//yfbfpZAS4Xyc2p0vuKdwG55xIbgJCxjl3kPf+yLxc5G8i8rm8DvOF4EWPh0dF5IIXuD5SmNOF+zWNnC4F9qvkHnLNds69L992iohc5Zz7kvf+S8Osy4zdzrlSEfmD5LJr736O7cB9Tl44pwv36/B478fNn+RmyL5e8jtIRM6R3Azcl4vIcZITM0eSe4r3GxG5GfpeLiK/k9wNTrGIfEJENueXVUsu1bX77zeS+59OA/Qvk9yTQZ//nLL9/Xuk5Y/7NX1/IlIR/PZfFZHfSm4AnSUiz0puctBwfaP8fjlPRNbn45L8srmSe1pXkn//YyKyQ0Qa88sbRKRVRN6SP5ZeLSItItK0v3+TNPxxv6bz7zn2a2OwbKOIvEZEqvJ93ykiU/PxQZJ7wvf1/OtiyT3Z+4OIFA3zuafn972T3ITBm0Xk8v39e6Tlj/t1hN9mf29A8INNEZFbJZeu6hCRx0Tk4vyyC0VkreRuiraKyJUiMh36NkpOq9mc73+HiBxb4HOuEJHPB+/58G9//x5p+eN+Tf+fiHxaRH6ejz+V/6278A/anj7Mfrklv2y55J7idYvILsnN/j06+KxT8sdQl4isEJFT9vf3T+sf92s6/3C/DrNsnYicCa8vl5wWszu/7CuSf0ggIqfl93NPcFyckl/+Eck9+euR3M3VpZKTku333yCNf9yv+ufyG0oIIYQQQsiEZ9xOKCOEEEIIIeSfhTe3hBBCCCEkNfDmlhBCCCGEpAbe3BJCCCGEkNQwos/tuTPen8w2cyUlZpmvKNMXbR1JmPday7UZGjJ9XHWVLmttg62wm+GqoIpbNtY+7fo5UlJs+5SW6otI79njtnbbDrZP5szQ9zu69XN6e00fcfB/gFr9Dg62TUQkbt4pwxHV1xXcbuS6Z74yJj5xZ0Wv4SzCMeSm+Gru1xQyVvv1vAUf0f0ajjktrUlsxhkkGHN8pxbzc8W6zA9lTTsHY7wvhjG6eVfBdbvycu2D14gWOw7LoJa59wODSRzVVGubTMZud3+/fg5cM3z/gGnnanUdvkjX4fr1c7LNO0yfDPx21235Ds/XFDIW5yveM0lsd6/v60tih+cNtgvvhbBdkT0f7Lr13BA4n/D8xHNdRMR3dOoLuH/y3d2mHW6Dq9L7H8nAfRF+pohIOYwd+DkB2Z06lhRNn5bEcXdPEkeN9UEnHQOvW/+NgvuUT24JIYQQQkhqGH2FssHgztyXDtvM3HFPabRd4E7fVVdLQfB/IfC/d5/VJwtReQ322PNp6+52wV2/74X/PbXrEwzBp8zB0xFXq0+SPTyllsoK2w6ebrjKShmWHrud4VMHQghBPIypElg32ieYMG7CGOay9oksjjkYm6yWiEgZjPHw9MbPnZnEUWuHGHD74Gmtq7JjpQxqJtDh2ItPknt6pBD4FCx8wmuuH5j5gyZRhd0eH4z5hDwfzDlUEjyFrYSsRkubLoi0jwuezuJT1Lhb7x2imirTDjPrvsBTYTOOiIhrqNNlXfo5UWODaYfbZ9aBT2uLg+8K5yRm4n27fYqbqavVF6UwJuD5jeez2HvMkeCTW0IIIYQQkhp4c0sIIYQQQlIDb24JIYQQQkhqGFFz61BzFeqxduksXQf6JYc61EHrliAdoDeFWbUSB3qnUuvMkKwbdSXlVvOLW+cHRtCxVoP+oxNmBYJ+xAVaWkFdGszm9ZH9TVwD6HtRS4s6moz9/4QL9WKEEAKgrjYcG0MdXQJqcUO9KzjIuDmqn3XBeN15+PQk3nKyjlvFnRo3PVZr+lQ/Do4xoJuLd7aYdq5Cx3+jU4S5Hei8ICLiy0CT1ws6vEDvh641OPcBr2fxLjsjPKqwn0XI8wIdCYJ5SugeYvSuMA8oBM8Bc+cQ3luVwbrhOEengjjQsGfKhp83Fboy+K4Cmn+cYwSfH35uFvW84TwldNdqhXEJ24UOEsFnFYJPbgkhhBBCSGrgzS0hhBBCCEkNI8oShtZv1IZgsCtiTYONvdb82Rr7wh7V5hF9YIeFxttDU9TyK1MHBRR6A+kBShvA+sYYiYuI64N++PgeGwXWOcaoHJa53iDtgHIIsOAwRSlCCUYo9yCEEMDjONoaFKXBogdoqYVjW6dNwRvrrJ0qL4vnTjfN2hbq5WHp0WuTuKNfx9TNdfa6MK+jLolLK3Qbona7DWip6DHtiFKv0N4RpGi+Tr83FuARscWCTIoW06OBTWWM1kyEPF8gVe8DCyuH5yFc923hq+DeA/tDoZFQ5iNgGeZKtB3KGjKhdACsyXoXqKSye0ZQmAVuWepX6nkbPbtJF4TFXGrhvs18Bytj8j1w7wiS0Xg7FFkJ7sdw3SPBJ7eEEEIIISQ18OaWEEIIIYSkhhFlCZlFC/RFV1DdYvYMjbFSBTxmxjRQboXwgBrSUj1HzDPN2hbpI+7umZqSq1mjM+jqn7YzDDM9uixqhcpj23eadh5mKZrKICgPCKQCWPHDdXRJQXAGI9RqNg4JYaU3QggZCZAbhGk9dGXxULUIU6C+045Z0bQp+gIkZYN1Nm0ZQ6bxxU2rknheiY6pXxw41/TZtbwpiWdd16brarbjcATSgUIVh0LpAF5bTOWx8DqDsjSs2lYMbjthyjjD5zzkheNHqjYG135TGRDlAv32uDQVWtGhKnAQMMc53qvV6nm260QrO+qapdvad5BKgC485F67CaBL+Ou3Tk3ihmK9byva1ma3G11PUEYQSFBjdG4Bd5WoSauk+eCea49KigXgGU0IIYQQQlIDb24JIYQQQkhqGFGW4CGl7+AxsYjYGWw426+Q4a+IuHJ9/N59kM6y3fJm+yj+I4f+NYmrM/qoug/yZDfsWm76rHhkURIv/pluT1Ff4MSAEoN2fdztR5ALOEjdeUiHubDYBEoRGiB9iKnD0EECUomTFX/S4Unc/ckOs+y2Q347bJ+Ms/8v+/DWo5P4qXcv1XWveHwvbCEZK3a85wTz+o2X3JDEv/nyOUlcd+XdY7ZN+x1wXgnT6YZ2NU7HUSaaPtW2Cw3g87gB6+RS1qJrac/qzOpDSrcm8XlznjR9rp5ysm52DRjQtwTG62B273BMxsINPaFbgq7Dt+s44QIzelPYAsYJlB6E4/BojeGJiDv64CTe8Sl7fX3gqKuG7bPwb2/XF63DF2kSEVn6+WeTOLvTSlnC+4lxSfOuJMwGEoMMuB0YQikCgPcYeO8Rt7aadpk5s5J4YJY6H2w4V8+n089+2PRZVNGcxAtL1J3guLItpl1LrLeJT74dCrt8Q++5agNZgjm/cMwasmNPBE5SWLjBGwlS4CBBWQIhhBBCCJls8OaWEEIIIYSkBt7cEkIIIYSQ1DCi5jYCDYQMWE2qqaqBthZYESy2Gpkdp6suZPbbn0ni78/9o2k3CPfcnbFqTvq8arNePXWF6bPgRNW6/Lb2iCSe/xNrf1G2TtsZ7QZqQUKbDdB+mYpAxbadsf5A/RtoZYwWV57DWizFtL1ZtZVf+fT3k/iEUquvCeq5Kd4u+cp0tS/54mWqubvnRNUfxd2BZRAZdxz/jofM6w/V6zhx6SlnJHHdlWO2SfsfONZdRbld1KHjjIBNmEOdbmi1BWMdVpcs2llpmlVuVS3rH9YemsRHLF+fxDgnQkRkoEnP36gH9JjZgmeyxDAGRpGOoXvYc2FVpxLQIg5Y3SdaD6E211hR9tntFhzXyR5s+fiJSfyFi69I4vMqOk27wQKy2FVn/N/oPujVGr784DPNomygMx3v4DEqYi3vUGvq8XwMzhNUlzqoKJapDMYBsPtrWzwziV/xUp2b8LLaB02fw0r0vNme1W2YXWTnAfUP6rrfN+PmJL742CVJXPuAFAatDMN5SpmMDAdahEVo3yoiPqzyWgA+uSWEEEIIIamBN7eEEEIIISQ1jChLkJGqdqF1VgypZHjM3H0QVMIRkf5XtCXxuVNWJnGZs4+ZH+ybk8TfeubFSbxjo6aYM9VWJnHRwfcl8SePvjaJP5s937RbeIVampVs0u2RUrCjCeQUghYVrVBRI6gWhDZorkr7OHiMHlrQjPYRexpofYtKEf7nv3+UxKEUoRDfbNU0SEbs7/iB+qeT+BNNjyXxYf/6gSSe8/m7Rr+xZOw49pAkfFfTj4OFxTLZcZUgFwjtkCCNH29UCx+sABaS3dWSxJlli/Vz2myKuXyzynhab9ex9x+zlyXxi2utFdj8A7Yn8a6jNT3aeJcdrz1UUIvqdBz1IB2KQ7kB2IQZ+7Di4BgZGr5SZNzapp/ZUC+kMK7U2qsd8Uq1VAylCATANHuvtbKLmqDiHkoa4V4qKg+O5Qjs6+CYR9mjiEjv0QuTeOepet68tV6vedMDBUAWRA99Xhde32P3/cJiPSeLnZ5by49fk8Rtt8w1fSrueUaGI+4sLMN0INWIFur63Ej2hyPAJ7eEEEIIISQ18OaWEEIIIYSkhhFlCUPbNMWUabQVytBBIJrapO+DY0BcaqUMh03bnMTzi7UiRntsH8X/eINWuXG/0XUv2KKP2zvm24oyvys/PIl/ePjPkvgth99j2v3s4mOTOPOsVkkraddtrdlgpQIV2/WxeHG5PrL3gYMEptRQqmFmTXbZGftuhPThRCdTZ2Ub7/733yfxqWUDYXMREblk88nm9bP/pinQ4vtWFfysH/yXVq9a+ebvJHF0ZPtwzck4om8qVL8qKSxDWPCbySPhQTzM7Hdixz1Mz0cVIIVCKVWQ1sssOUDboRQhkDxEPdqv4Skd6/78yGHa6DAxHFKv0oibFqg7Tv3KCtMu0wvbBBWIjNNBsN1GBoZjb1D1yFdD1SN08oH34x27TB9WKLMSlfZvWKnYn+dePdabI63nHWhe1/zyngItxw94jPrwuEQpJx6XVYWPywirmqEUIVj3YKU+p1w0d1sSZ5ye0zuC4bMN7rtu7jooibcO2Ov2WxvuTOLpGZVeHla3KYn/dMABpk/FMyr7cXCuh1JOPPc9Om2hG1fg9rKHDKkAfHJLCCGEEEJSA29uCSGEEEJIauDNLSGEEEIISQ0jam4zTap3dUFFDGMVglotiFsOtKt/TY1WtqmJVEf2x44jTLst96iFzIIn1Toi09yWxNGQtRlbs0m1qwuPVo3GyVVWp3nacU8l8XXLtOpO95B+n0dbZpo+z6zRz6p7TO08ajZa3Usl2HagfUW8XfXF0Yxppo8Mjc4GayKy6lPLzOs31/wjidtj3f+n3feuJJ7/oTbTJ7NJq6qMpLhsemT40jjnzFOroseHbUHGM2c/+YokLrld92CBQkjpBOy+fLm16ZFdbdAO5jiAJtUHOn/Bql1VtioZ4rfonIuyKv3cqlWqm7tn+nzT5yOL/pbEN8kxSdw/xWpuSx9V675Mo+rzPI6HkZ2zIYNYRRLmduD3EfvExugenS6JmoI5JLsmVvWrvUXRnNlJ/MQHdD98Zv41pt2R31BLxe65uo/+99xfm3ZLS/SY+W7zi5L4qGq99r+tZmPB7Vk7pNeF+r88YZZNtCvlHhX2cBlo5eNtzUkcTbP3NUZbjhaljdbKrqhXr44ZsFb9S6faLLYM2XP9jmbVyW67Z0YSDy6w1ftec5LarJZ63QtnVKud6w0vsdf6XR16n9N0u+rwh9bZfe/AEi0DVmk4nykObM+i4F60EHxySwghhBBCUgNvbgkhhBBCSGoYuUIZ2Fn5Xvuo2kEKXrLDVzIbspkoUxED43tb5pt2DU/o4/eoFSpagH1GpsfacJXuUhuJP3aphcgpFbZSxqDX7Y69bsO2vuokPrhhq+lzeKNaXmw5WFNyj2628oXpv9JUV/VjkGrAx+1lJaZPmmUJy45YX3DZd1s0ZTn7VZreGBqu8ShoPvp5diT7neYjCw9DW9vUGmpO/4ax2Jxxh4MUvN/ZYhcWlwzbTtAiLKzGhVUR0XKn39rzYeWweOWzSVx+sMrIunqtTGL9gErZpp+s1o/tzXasnHKEjtG+E64tLVABsqpaDJiiBVslF9rHlek2ZTfsTOKiWZp6xWqSImIrS6WMsNpY/4tUjveOb1+VxK+s1GPrgaAoVP3TOjLP/KqmqS+TBaZdfPIrk3j9SyF9fIaGI8kSbgBLKp+dgNdGsEiVIjuuOTgufSmct93w/ghWoc7rTvFBxdieqfpZgwO6vktvOzOJGx+yx3jTCpXzzKnU7d5+rL1xe1fFm5L4wsUPJPF51Y8m8ScW/9X0+dezXpfEdU/pGJ5pDaxP8TfC3wTuL6Ma22e09ql8cksIIYQQQlIDb24JIYQQQkhqGFmWMFXT6bK12S6rLDDLFlJj2VI7p7ki0rRXFu6rV2+xDgIz+rSfy0IKDR5hR31WllCzVvvc0aaVVpaWWonBtiFNtf35mYP1c1ZqCuzJoHhWzyJ9461H35XE50951LT7opybxNkS/U61D6tbAlbrEBHxwUzANHHJ7H8UXPbz609L4oVy9z+97t5XHGteP/r6b8MrPQZriqC6U7FNZ/jB4aukkbFl9mmF05SzvjnyEDUZMJWNRmqHcoNWqMxXHKRHMa2HTjeBO4Hv0dQ9plQbnlCp2K7D7TmVXaLj+oWz70/i/z3oAtOucrumPqufggpGKHcLKkBmd2r1psxUmFUe/D4oocuAGwRWPAtnsvvnuBROZAZOOdi8vvGyHzxnnw1D1k1i9sfV3aJttV5fs08+bdpFdzysy159fBJ/Z9Ydo9rWv2zT2f1uoHmEluMT484RVBFDWaV06DnkylW+EZ7rvlvlAnjMuqB6XzsUCDt/yrokvmYDSCKDR5lRn25PtE4dDWZ12Pux/kf1HPpb8SlJ/JcP6HH12SV/NH0WzdR7ns4F6shR95S9J8RqY75FHUtctd6PudDRZZRSTj65JYQQQgghqYE3t4QQQgghJDWMnIvZrIbMLjANNuksfEzsC9urZ8CGf83A1CTO9ttZfBVbe2U48JF9tKPNLCvfqY+xiyPdnjlF1uB7wOtnzajXZS1t2n/qw/bzBx7TR+c/7dXH8u8+zabd/+2wG5P4CztfnsQZmEFcfV8w47sovemwkZh98/P1Rcix9QR7zBS74Wc7f6LpsSRecul7zbIl77kvbE7GiKIF85L4TbNvK9guGpiAM6b3NjCmurIyuwzTer2QwqzUtL/vts4AZkZ2vcq0XOCWICU6e9mMvV2a9q952joarD1Rx7pPNGkBnWdPvte0u6b7hCSufhKuGTgeBmndaO4sfQEpVWNuLyICsgQHxRp8h0rA/JAtCZNtaZM0gQ4JQx9rGaGl8qtOTUf/5ryTzLKhteh8M7qCF9NAbfaZ0w9P4g833mPa1UZ6TK9eo44WSwY3yYQDCoX4rD3GHDpygMQAC5fgeSsi4kG+4GOVDfUfNNu0m3+iSrve0KC/7/yTVMpz6a6XmD7T/6LjgEfJ5y57z1S2VdeB52TLMi3c0LbIbvf50/W6++0j5iRx/R2B0wEWvkJ5Rk/gZoKM0kWDT24JIYQQQkhq4M0tIYQQQghJDby5JYQQQgghqWFkwSdWfgntF0AHFre2JbGrVU1F7bNiWN03PYnPqNaqVGXV1taic55aP9RvBX1PnVa66D7AaoA3nKf36e9rUIuuYutuIy8qVz3WOrCq+dIxqs2q2mKriNWu1G1YcoUu+/n6s0y7d7312iR++6m3JvEVfacn8SKw5hARiTpH0JZMcDpiqw+MRfVDP/3RN5L4g2tflcRP3LnQ9MlW6HF2yBFrk/ipRd8N1j08/V61gn877+tm2Ztf89EkrrraagLJvmVommo9X1O1a4SWxKH2NQ51fFBxsU3tv7C6mGuoM33CKki7QastEZGoEeygUP8KWsKqbfa68I+71Mrp7y9T7d8np1id5e/na5UsHMurVqqW1lfY8cPYH+H2BBXKXGQrciXvg14Z9ckiIkWo500B6/7zyCR+7ODvFGy3Pau/w1d+/Noknrn2ruGa/1NU/0b3+f2/Ub3pratnmHYvq9Tr6/+c+tsk/mnlQaZd3D38cTuecNV672IqBopIvEu1z1F9XRL7gcKWlLjMzdNjtH2hvUe5oGlNEg/CvKJvP/KiJD7gmi7Tx1eBLn+TWqa6SnuPglr1CDTslVt1HPjTziNMnw/OuCmJh+qg0m2V1ea67uHnV6GOfg8rsFFaI/LJLSGEEEIISQ28uSWEEEIIIalhRFmCqwGbl6BaDNoxuJlqIeK6NM1e1GulA3/btCSJT132VBIvaLLpsE2z9HNLDlIpQ1yiGoPtx9hH/oceqo/lX1ul6bmtgePUF3dq2mxDrz5ij3v0p8iWBpV6ivWzMi36aH/WzXbdX1+qMoVXH/FAElcvbkviHcfY32T6taOzVZmIfO/DrzWvP/U2lYQ8euIVSXz1or9qo0WjXbsruOSCVS9L4uar5ybxvf9l03MXf+73Sfyrq2eO9oPJXqBznqanMmCfk/WFBCaTl3gqjBnPWCtBrByWmab2imixgxW7cg11PMPxOqq2tl7mc6pUbuZb1SqofKu19ql5WlOIP9x6ehI/WLfOrtDr+ZvpA2kDyt/arCWR1MA2YLvAMgxtjaQTUtkjHVtBxaeJSKZJ08lfe8PlBduhFOEl3/p4Es/82guXIrxQqjOQpo4m4LO3QT0WfSjlBNs+gfPWlatcJt5h74UwJe9Awth6kK0g9+pavd/oA1nCUB+cC7G9h3M9MC6MsA0GkKMOVuk5fEKd1aDuyOpYElXq5/qgWqKA9MhDFVyH53AgxYo7RlfVdQIePYQQQgghhAwPb24JIYQQQkhqGNktoQdSBMV2RipWkok3bE7izCydCVn/aJvpsup4Ta/dPWdxEr9i+sOm3f+9WNNPm47Sx/Izm3R95zVtxC7ypgZNqTw7qDMMH+i3s2CvuP/EJK5apTMOFz6gaakokGBE7VDJA1J8YU2sugfUzWHncv0Oc+p0uze7oNLbREy9jJLSv95vXs8F9cHR//qBJH7w/xWezVsITGWLiEk5brxJq1/N/r4eF0ee/SbT5eFjf57E332bOjY0XH63kH1L+2s1tYRShEO/c4lpN++px7Xdvt+scYmpGAQuCCLW+cBVwOznKq3241rteOZhRrfHFGRQLRFTg6b6GbgOFLXYGexlrfq5z7RotbKjaq2corFO5V1ds1ROUdKu42NmYyiF0+PE90EVMhdIlFB+AJW6fI9eF6LaGjFkJv44vOaDKvs7u/zGgu1e9KuPJfHCcSBFQC65WcfoJZ33j9ByfIKVtdDlRCSQefYOLwkIj+UYKue55arZ88HNx+09uuz4cpVolm7UbYg6bKU63zl8ej9qsPco2W0qF4jB7WCworA0sNKBy0MzSDD62007lEUJfvcm3QbfZrcTq++NxMQ/owkhhBBCCMnDm1tCCCGEEJIaeHNLCCGEEEJSw8ia26IRFkeqj4jmz0liv0utrdxOq/GY/yfVof559sFJ/P4DbzXt/vNAFWduHlTtRV2mcDWvA4tVZzXo9Z79L7sOM+2m3KHa4cYVdvt2EwVVM0xFH6iStoetBUhGllZuS+LmYtXarK+wFbh8ta3YMVmIoChLLL5gO6wwdvht79EFm8tNu0cv/FYS900d3vJn+tetVif+tX7uoe9+LIk3FXbRIfsA1E9PedTqLLMdHWHzyQdWIQvGVLQK8u36W/kGHXNcJhDogc4W9bMStPOdtqJR8r7T+QnxDGtJVLta9XGrtqg++JHG2abdUU2bkvjaE3UdFc26PRWtQTWjrgLjf7Dd+JvELXo9MlWh+qw92h5VkCYAmRqrG/7uRT8att1tfVb7ueRS1T8PhY33ERv+W+e6nFZ+Z7C0TNKCK9frki+zv7s063nnwVLLgZWdq7bWehnQ6fouvS/x5fZ4nVmsx/mzg1OSuOL/t3feYZJc1dk/t3pyjptz3lXOOWADQgIksgEBIpmMsUm2sflINrIwwYAFRiADAoQQ0QghEEJCWVrFlbTaVdgcZyf15Nh1vz9mVOc9d6ZHq81T8/6eZ57ndNet6uquqntr6rz3Pbv0c3yx3Z8I7P3Q4gvv7UREIrDgi4v1Wutcqfu9oninWScb67UbDeTX5pqKi1hpsHP8vkdEJr4vBfjklhBCCCGEpAbe3BJCCCGEkNQw8fNdrPwSPgoe1sfJDqpyxJjCD+zDSjZpSq3052r/8uVXvti0O2+hVrto6tfH8s29kILz9lH3ghXXJ3EG0txbu2zaLDOoyyKsXoM2FIE9lwdLNPxUP6vRtOuZo9sug7z70tKmJP594EATFwcWa1OEyot3jfv+L7sbzOvvv/UVSbx49aN5t/fih/4uietKx0+DuFz+CkWvaXgwib8hK/K2I/tGJrCwesWitUnMqmR7T9Rg+zMP6TuP6c2dLdooSEcKbiOGtGW7temRGdq/OegrfbmmXjNNWbsOpBmn36l994M1c02zTx3/hySef5bu6/X3vTSJS5pt6jUD++owrVtmJUpYbcz8XtDHu2BsGlPFbTIQyOLOLRkct9nXt7/EvB7evmPcdgearjeensS3/+1/JnF1lF+GsOzqyV0pzljmBZXzBCUHeK2W5Le2wmvS1+SvoomSzetbT0vi0la9HqPAUstIEUAS4ENbvEilCF2L9ZqumqH7trzQ9h3XZNWarDgL112vvc78ABxvkKeZCmWZwB4tG/RTeeCTW0IIIYQQkhp4c0sIIYQQQlLDhLIEPwBpDm9ntOOjdPMYG2auRkEqUiC1Vbdaq14U9tr0/oOz1OGgtEUfq+cg3dzXaB9Vf71KUy9fnvd/up/O7vcQbMPDI/Jci6bGMosXmHWwmk3vsTrrd7AqmIW8QFMD84uak/gHu87SbQdZl2ggqMKTYnB277vn3zlum3//3pvM61mr966CTuV19z1vm+ih9eb1VR0LkngBHC9y4Gn6m1Xm9Q3TrtS4V8+LsmfbTbupWpXMgBUTA3mYH4SqW1BZyHdCCrLcpu0duMH4Yf2FXSBf8Lv1mvBQFcj162f6HutggNuov1cdY9qOnmnarVuuKdZjy7TaZMvZ+l1rnrHfNYO/A8ZBVSfjhAAyCQeVoHy/7YhdTaAXmwT0nbI4eOdPSdSS02Pc/vX5plWZ7JaDBUoRXvLP2sfXTiBFOPXBS5N4+oNPJnF+D50jlxhn+QeuA1h9DJ078J4pxoqBIuJQGrQL7plabBWxbUP1STyjOE/avshKcWKoPObKQQIUyMSGVs5L4uwSvde7dNHDSdwW22v1D7u0v6/eAL14sA8yqP2FkWfAb2fcqkQkmjVD9gY+uSWEEEIIIamBN7eEEEIIISQ1TChLcOVgoh3M/EMzcXzE7sB0OHwsb2QOsL2qh21qvvIeSBlBughNvHuOn23WeWCJFkd4fIbOuF9UaR/z39+o6/lZ2i4TQ3ouKOIwsEJTaB2L9LF6+8l2v9939Pgp9LW7NCU383G7juub3LNDXwjDRy9M4jdV3pbEV3do2mPO/zxu1jmQ8+gzM6eb18eX3JvEaDpNDjxtp+SX39zUfkwS55569lDszqTCV8C5GZibR42ajsQ0YzRD3WgkcAnxYMqOaXsJiiSg0XwE0gaP/WPoogOpV1+qacairB0L1rRrP/yxBjX1/+Oqp5P40dOONutMd/qdCp/OP+MfjfTjzq7xGwVjk5E5TBJKt+afNf74oKaty351/0Hbh45LTzevP/GZa5P44vL2sLmIiFzTacfuGf+icRw6DEwyMrN0jPG9+R04zDWY1eIroZTTOJjU6rLCLnv+Fjr93V5aqWPoT5f8VRLXPGiFHth34L6a+z4RaTlOr6eXvHZ1El9U+VgS39NrJTItd+k9z4I7ntHPkYAhkDihHAJlsEP2nPBdVqaQDz65JYQQQgghqYE3t4QQQgghJDXw5pYQQgghhKSGia3AsNpGmdVhRNNUr+qxUgrErsPqw9AGAm0xQqsHh5U8+sfXpJZusVqq2kdUY3TjiccnMVaeEhG5vUF1XF1LVM9bNF2tMPoa7M/StlL3teoE1fBeOmedaTenSHXI93VrhY5onX6fsk0tMlWJBlQ70xGrxufmFrSJOniVgnpXWM3tqcWq63n9s+fBkiYh5IgBdHeu2FYz8gVqI+QqYb4DzG8Iba+kC/pO6MfDyoxRPViLBfMQdH8C+7AqsBQCrVxxu1Xbbc/WJPGjAxpfVKd6wbuOXSJI9Ub9rEKV5o6pWGTmgIAG0oGu1rcH/Ux1UMVtMtB08MaSgvm2otzWN+jr01+3Jokvn/UV026i6mPP8bN3v8y8dk88ug97eGTi8R4n1HGjfWoTWE+iFVivvc6MBhfm5zQ+Zrf9QLfOOaqq0nN7qBoqEAaVx3D/HOx3+xlWE+1eqvc8H274SxJvGNL+4apnzzbrzLoTNLxhxTOkWO+NcE6WA71+ON9rb+GTW0IIIYQQkhp4c0sIIYQQQlLDxFZgE8gDfBmkH1rV8gNtWCQX1BfCKjBoOxM8dvZtWd0epsYG9VF3lLWyhBm36iP2m05R6cH0kztNu/POfiKJ1x+t1jLbs/pdT567wazz8caHkrg1p+3u71hk2t22e2kS9/xeq2jMvwf2YadNefuGOpkq+IfWJvErHr8sie887mdJfO71bzDr1L1D5TDDu/dBLnD6sUn4pq/dmLfZY4+qTdlSyhIOCJhC/9p51+Vtd8fvTkjiebJ3FemmEqFsyzAA/TL0ldKh/SPKy0REXBFUBUJbndIgpdwHqXv4HA/9uiuz67g2kAhAurVqq+3jt2zXfvQ3c09K4o9NuyWJV8yzlbR2zlmg2wO7IhfakWFVMvh+pnJZJqguGY5Vk5yzS/R7f/Da480yv1OP2fdefVUSf3L9a5P426t+YtY5tij4vRLyyxDQ8utrP3xNEs+5f7VpNxkrkeUF7l18WE0Q7FMxVe8qQMoTSoiGxreoK19nK2r+8t5Tk/iVFz6SxDNO0GsoV1dh1hmq0nuPHedrn9Bwsh3/vrtc++4dcP/zr0+9KolLrrUV04qeyGP/FVS6Fbwm4feK2/SeMqq0+y2FQZWzPPDJLSGEEEIISQ28uSWEEEIIIalhYrcESIf5Pju71NWCxAAeNeM64UxawZQVVN1xwSxdgSpnHirJ+N4JpAx1us7yb+u+XvOR00y7c5dqBaSPLtIU2NIire5T7uy2/9CzMon/e+35SRyvt4/L59yms/1qNmzTfUMHCZzRLCIyMPkq4xwI3I90lvZNS/U3uePY6027u+/WFMQPm89K4tsfWGXa+UKoptSr59P9r9fZvOFM3uu7VZay4vM6/TpdCcrDBzqivLKsM2+7qs2pSkwecNxcrZDogqpHuRadyRxhPxxpGtlUKxMRD+4CxhEnTO/Da1dXo+vsgVn6w8HVgtuAVH/pJlutqvHBxiS+f6FWKBTY1dll1gVh/RKVG9Ss1PXLnprANQArPOG+wfcRCb7TJCHXZn/TFbe9O4nXv+h7SfzkeVfv1fbuPh6lQ/lkCBOz8toPJfGyL65P4tntKjdK89WOkh8/OGgXYjXAEhiLsHJrHPw6Gbj/wXueDtufTr9LZZCfWXZJEn980R+T+KNveFuwsxr+80W/TuKlxVYOtBJUAG/b9GLd7T/pNdh433a7bbjWPFRINC4IIuLxe6C7BPQdRk4kIi6UFOWBT24JIYQQQkhq4M0tIYQQQghJDby5JYQQQgghqWFiKzDUXE1vNMt8S3b8laDShQ90sQ4sHDxYgYXa3LgZdGRolTVbdSVSYHUX0R7VH8XTdZ1lX4lNu8dOU5uwe+ZoPDhd9zXqsdsubtX/AWbfBXZkA72mXaYL7HLK0RIN9yHQ2Bbsm7ZpslP10/uS+MoNakEz9OP/M+3OK92VxFfN/UsSR3NvN+3ivEou1TY9FLis/O/7X5XEBa0PCTl0rB/Sg1G1cfzqV2QEB5W+wipimWnaL6PGz2E1pC5bKRLtGj3qAAPbIVP5C/puB5ZhYR8vVTAPASpoOdtKKnZo5aXNz2h/Pf0EHXPe1XiHWefeuQuSeLBCdfqlZVbH57Zqn+FA22i0f2OqRz1/Za0jjsBWafnHdiTxv92sFoj/2vDYfn/Ujb16vP71atVuzvuOrdK5pOuBJM7tY2WpyQxWA3RlpXYhzEFwMO7HoDsNde8458hB5T3fGVRovVnnjGydvyKJV79xcRJf+9pvmnXu6lmexOeUqf1pb2z34eO7tHrnM79YlsSzb9TrzOiGRazVHlRdi3vtPRNWYPNgNxhV65yu0MoQf8eJ4JNbQgghhBCSGnhzSwghhBBCUsOEsgRjnRJagaGUAKQIAim0MY+TIZ3lYHvDO631RAFKIPAxf2g7A/hqTVO53SprCC3DpnfrPtVP00ff0ZCmrOKgGktBk6bnHKS2fHvW7gRIKFy/Pqb3PfAoHirriIj4VmvnMiVZ/XgSXrXMVn27euUFSbz5dXpelJzSatqdMmNrEl9cpxVaPnz3m5N42TesLqHgIUoRDiaYBn7H1vPNsq1f0JRY8V0PCJkA7HOCtJ4D20TpA/scsMDyYVUgtBvCylxBtcQIUosxpkFxXAjS+64PpFlggSglVjpQvF33r/ZJva7/tensJH5J9RNmnZnVmr7NlkHf3Zw17XxjvcaQ/jU2akEa1eesfG0ykmtSO8sHXqrVwZZdfoZp9/QF30nicx/TipB7ntLjsORaWxXPPfJUEs8eUlsv2iYGeDiPwvS5g2eJIC9y5VqhDCuXiYi11EJ50fQG2641m4Sz/6Ltrp2p9pm/nnMsriHvW3FXEv80e0oSl2XsOHnnz05M4pkPgNUr3uOEVRDhO8Vwr4cyhBDbl+k6poKbyNgqbnngk1tCCCGEEJIaeHNLCCGEEEJSw/NUKNPH2w5mr4mITW2hZAFn84apHpiZi7N0C2bPNM2Gd+gsvAykmARTcpGVDjjcNkgUpMPOKpQufaxe2AOP0kFmEfUEcgqYxSeVtipZPrCqhkMpQpB2cHu5valKbt0zSTz3C8/kbbcZ4m+IzhZdKg8ncZor4xyJ+CFNWzWdYdPAxUIpwj6RCxLBIANzxeCQAClQN2DTeCbNh7Kt0EEA5GYR9GG+F/tNKzfA/TOuDIGEC5fVQqXHP193ahLvfpUdc7bsUdlEQy9UYwvSlFjxEmdgG+lBQ63d73ZbDW2ygxKFZe/cY5a9Qk5K4irZMG4cwr5zL8FrsLs7/7LwWnsOcCUREYmbwXEE7sFcl5UnebgfyzyrrhkrrlL5Qu8Cez39cOZFSTxQpxKK0iZ7tOc80pbExpUK5JZuL91GQlmVDIO8FfoV7KPC6rihRDYffHJLCCGEEEJSA29uCSGEEEJIapi4iEMlpPfDmX8Fel+MZt/4eNrVBjPj4FG8K9LH0Wg+LiJSMAuKNeDnYnq/dwLj993Nunp9kH6CR9pY7MHtgsf/lXZ2nq8G6cAAfIdg5p/P6mxeD7NxMV0YztLNzQ5mPRJCCGCM4YP0HzqxmP62K7+kzHfDTHiUORTa4cANQ4oUZFsODdpDmUQe4iCViE4MRRvULWfuHu17H6lZbtYp6tSxoKwJZF+BWb7vsTP9k/exGMbOJrPMBW4OhOwLDu5X/ESSHZAjoguCL7ayBHPt1kBhg5Y20846mECxkqzKMsvXWJlE+WOwryUgD2jL2n1AeRE4rxjHrKGgiEMZ3AeCvCl0PjDFZkAahPeUUbCOD50i8sAnt4QQQgghJDXw5pYQQgghhKQG3twSQgghhJDUMLEVGOowQqsU0EyhpsKs3xVUOQEdhrFvqQk0YahNgYo3pvpZrV0H26HO1ncHFX3KVT/itqnWy1hPhPsN9l1YqScKtGzG8gttZ1CXFmi7uhfQCowQMgFY9Sh8HoFaO7TSwT6wy2rtTF8HGj+/fZdph3McUBsXg61X2Ad6rCI5pPMTosDy0GHlJTPnQvdt8Q+sLjau0r476gaLrwnmXxjNIlQo813WIjKvNRMhLwC0m3MF1q40B1rWCC348BoO7j3QhtThvUxgGWatR+H6hs8Zo03H/gLfjwPjN9DZYl9itldYJAacX4Wa2WDbHvW4UKHMt2gFUj8UVEHspRUYIYQQQgiZYvDmlhBCCCGEpAaH1g6EEEIIIYRMZvjklhBCCCGEpAbe3BJCCCGEkNTAm1tCCCGEEJIaeHNLCCGEEEJSA29uCSGEEEJIauDNLSGEEEIISQ28uSWEEEIIIamBN7eEEEIIISQ18OaWEEIIIYSkBt7cEkIIIYSQ1MCbW0IIIYQQkhp4c0sIIYQQQlLDEXlz65xb6pzrd879eJxln3HOeefci+G9zzrnhpxz3fC3KFjvI865Tc65HufcOufcstH3nXPuX5xzW51znc6565xzVQf/W049eFzTSXhcnXOXBsesd/TYnjS63DnnrnDOtY7+fck550aXTXPO/dQ5t9M51+Gcu9s5dxp81kzn3G9Hl3vn3ILD8qWnADyu6WS8ftg594bR/rPLOfekc+5V46xX5Jxb75zbDu/xuB4h8LhajsibWxG5UkQeCN90zi0WkdeJyK5x1vmZ974C/jbCeu8WkXeJyMtFpEJEXiEiLaOL3yYibxWRs0RkloiUisg3D+B3IQqPazoxx9V7/xM8ZiLyARHZKCIPjzZ5j4i8SkSOE5FjZeS4vXd0WcXotk4SkToR+aGI3OicqxhdHovIH0TktQfzCxER4XFNK+a4Oudmi8iPReSjIlIlIp8QkWudc9OC9T4hInuC93hcjxx4XIEj7ubWOfdGEcmKyJ/HWfzfIvKPIjL4ArYXichnROQfvPdP+hE2eO/bRpu8UkSu9t5v8953i8gVIvI3zrmy/fkexMLjmk6e57g+x2Uico333sPrr3jvt3vvd4jIV0Tk7SIi3vuN3vuveu93ee9z3vurRKRIRJaPLm/y3n9LxvkniRw4eFzTSZ7jOkdEst77m0b70RtFpEdEFsN6C0XkLSJyOW6Px/XIgMd1LEfUza0bSRt/XkQ+Ns6y14vIoPf+93lWf6Vzrs05t9Y59354f87o39HOuW1uJIX9udGbIxERN/on8LpYRJbu7/chI/C4ppOJjiu0mS8i54rINfD2USKyBl6vGX1vvPWPl5FO9dn93F2yl/C4ppMJjuuDIrLOOXexcy4zmroeEJHHoM03ReRTItL3PJ9xvPC4HlJ4XMen4HDvQMAXZPRp26hUS0RERh+Ff1FEXppnvetF5CoRaRKR00Tkl865rPf+pzJyAySj6x4jIjUicrOIbBeR74rITSLySefc9SLSLiNPEEVE+ITvwMHjmk7GPa4BbxORO733m+C9ChHpgNcdIlLhnHPwFPC5TvtHIvI57z22JwcXHtd0Mu5x9d7nnHPXiMi1IlIiIxm013vve0REnHOvFpEC7/2vnXPn59s4j+thg8d1HI6YJ7ej/xm8WES+Ns7iz4nIj4KONGE0Lb1z9PH5PSLydRnRcIrofyRf8t5nvfebReQ7InLR6Pv/KyI/FZG/iMhaEblt9P1EXE32HR7XdPI8xxV5m4zotZBuGdGAPUeViHQHN0ClInKDiNznvb9cyCGBxzWdTHRc3cgk3i+JyPky8nTuPBH5nnPueOdc+eiyDz/P9nlcDwM8rvk5kp7cni8iC0Rk6+h/HxUiknHOrZKRm/A5zrkPjLZtFJHrnXNXeO+vGGdbXjQl/ZSM/Mfix2kn3vtYRrSbnxERcc69VER2jP6R/ed84XFNI+dLnuPqvT9RRMQ599xkvl8E666VkUlHq0dfHzf6noyuVywiv5GRY/VeIYeS84XHNY2cL/n74WtF5A7v/YOjbR9wzt0vIzdNMrrenaPrFYlItXNut4ic7r3fzON6WDlfeFzHx3t/RPzJSLp4Bvx9WUY6z0YRqQ+WbROR14tIxei6l4hIrYzc+JwqIwfjMtj2NSLyOxGplJF09noRedfosjoZEVg7EVklIk+IyHsO9++Rlj8e13T+TXRcoc1VMjLhKFz3fSKyTkRmy8hN0loRed/oskIZeVLwGxlJmY332SUiUi4j/9gsF5GSw/17pOWPxzWdf8/TD58nIy4zx4+2PUFEWmVE8lUQrPcaEdk5Gmd4XHlcj9TjesQ8ufXe94pI73OvnXPdItLvvW8O2zrnciLS7kdmwYuIvFFG0tDFMpJ2vsJ7jymzD8lIh7xTRmYUfne0vYhIg4wcxLki0iwiX/cjMwPJAYDHNZ0833F1zpWIyBtkfKuY74jIIhF5fPT190bfExE5U0YspPpEJAsasgu993eOxjj5Yf1zu7A/34eMwOOaTp7nuN7unPusiPzCOTddRvrLL3rvbx5tvhvWaxOR2Hu/e/T12cLjetjgcc2PG70DJ4QQQgghZNJzxEwoI4QQQgghZH/hzS0hhBBCCEkNvLklhBBCCCGpgTe3hBBCCCEkNUzolvCy6R9Q8+3iIrPMDwwmcZzVohWZGdO0TVmJWcd19+qy4WF9v6TYfnAu1naVWlDK9Q3o+6V2nc6j6pK4dVVG92fANJO6p/Rzyzd1JXHUprGEk+ywSk8h/GTwG4iI+MEhXaWoUN/v1UmFrrrSbhu2cdOObx6SmYYviV7PWYSHkD/FP+dxTSGH6ri+rPG92g9XVphlvrtHX2S035N4glNhSPscV6J9tO/vN81chX6WH4K+LYJnIuG4gP3erj26TlDpzJVrvx53at8b9+j3icpsMUHsU6UQPnfI9sOuGupIDOc0zmmca2k160Swzh+av3NIjuuFiz6mBymsBIevYx0PpR8GtPC379HxFc8F/K1FRDyMYRhH7Z3aKAqee8HxFxyvYawWEfGDcCxgjMfv4wrhOIqI4HGF8dAH46sU6L668tLx16mx4yveM9y08SsH/biyDz60TNQH88ktIYQQQghJDby5JYQQQgghqWFCWYKrLE9i39Vjl0FKJFNfq+0wLdGHHr9WioBpE989bNqZ9EO3bsPD9npXTjer7Dxf4//3Yq0Ked3OU0y7rUXzk7hsO6TxIni6nbOZBfxOLgP/D0CaS0REaiEdhhIFlCKEUgZMJRFCSICHVDTGIiJRbU0Sx+3ZJB4j9UIwpQ/9uENZg1gpgnkf+uEwJ4iSBVeh40fcHYwf8FlRTbXGVdpXmrFExKS2UUIRweeIiMTNKjmIGuthgabQo/o6XMVKLQ4RvgCkA8PBWILSOPzeKNmrtt/bwbnhiuAY9wVyk1iXxRu36vbqarTRcDAm1+oxko7uJDTjoYg4GLtRpifwXX3wXX29fm6Eywrs7YkrsOdnAp7rbR122WE4ruTIgEeeEEIIIYSkBt7cEkIIIYSQ1MCbW0IIIYQQkhom1Nz6EtDthNpQ0AR51AehBQ3qdEREWtqT0IG2SkK9Eeh9jN5sjupsB2oDfViBapEWFLYk8Ym120y7DRXzdB+GwcYEtbClgYUZ2n+hRUugazPWN6BDxu/nY2udQgghE4E61FC7irr/CGzCTJ8c2A+6XtBg5tGxiljdptH6FkO/F9omoi3TBPMJULeL7VB/G9pjoZ4T4/A3QT0tbttYYnV04iriM3n0nAcR1wNzUoLfEbW1qGvF2IdDCYy9Zp5IoF1FO7HM3Fnj70Og0/WoXY1RFxuMw2jxiecdjuMVgcVbc5u+wM8Jv6DXZTHojY2NZ2CB5+sC600yZeCTW0IIIYQQkhp4c0sIIYQQQlLDxFZgnZru8WHFG6gqghYdHtM97YEtB1YiAZsQYxkiItIIKf09auviBjXlMVQapKxKdVnkNJ3xbE+jaVfQp+tFHfD9MCUTpFrcENiiYLomqBDjZmp1thglClAFKLROicO0HiGE5CFMMYe2Ss+Ra9VUb0Fgh2Qswyrzp21zbSojw2phxjYr7L9AwmWkZ1CFbGSDYAUGVS0F+tqwqpmxJsO0fVmpaWcqesH+xW1Z/Uy0CJOxVpeHBNy3GXZ/oqzabXkccyDV72CMERErA8SxN6hQZsYw+L1N1c8SsLUUEZeF44dV7cKxG6rFxVCZM2oA67Vg3BT87VF6Etp4weu8FUWj4JzZvlvI1IRPbgkhhBBCSGrgzS0hhBBCCEkNE8oSTAWuoaCyVqcuc5iyKoUUEcoQRIwUAVMMYareN6nbAc5+dP0wAzSYSNnQEKS9RplW3G1eO8ziBdV+EjrtOmYGJ6TAfChfgNmvODPX4wxiH1R0md4w/j6QCbn4yVbz+j3Vm5P4VadfksTD27Yfql0i5KCADisuSOnGXdpXYeq3oHiGNgr6qWg6SLWw4lW5Te9nsC9HBxusHBYFLgNZTYe7cp3R7sDJYcxn9UE/DH3tmJS3kY5B+jqQL8QggXBz9HdwO5rgM60bwOEAx4Wo1bo35PY0J3FmFhxLcLrwgRuRg9/Ro3xlKKg2hr8jOjHguBe6R2DlsWIY10PnA9g/HNfjFpXJuOC+wM9WWYqD38GXBa5FKGUEh4x43kzd7Y5AXhJWWiNTBj65JYQQQgghqYE3t4QQQgghJDVMLEvAYgZ1QQqkDWZj4uxUXAdmS4qISKGmI9DEO0xZmZmwRZAegbREf71NRV0065kkPrFIUyPfGiw37QowawEpPjeBybSAHMLjbEw0nxaxRR0wLYTm6DU1dp2OQAJB8nPqMUn4nuofmEWx6DnTfbwak5dQlkAmOZiCldkzzDKHxWcwbQv9mauwfaCRFaDsK0jhGncCnFUPae2oyqaOTf8I/Wu8085ajyKVY8UgZYhwXwcC2Riks30vFGeoso4PxgmhCwpJYBo/cJlwRYf+OQ9KTHyXldWhFMG3qmuFKaAxZGUbxtEIZSRBEQ9fq+Mtug4YOcfCuXZnUSICzgkukA7gPvn+8R0tXFD8yKGUAKWQoTwQ5Ccof8w0Z7VNIHFEySSZWvDJLSGEEEIISQ28uSWEEEIIIamBN7eEEEIIISQ1TKi5ze3YlcTGjkTEakpR54IWK4WBFRhY0qBOaoylFmhyUJsrVaoVGg5kuoXg8ZWNVW/U2h9obntVl4R2NKi5dYEey6NmtgSseAJ9j+SrcgY6KZcLPMyC707ys+NFes5EYjXXDw3osSi5YfUh2ydCDjZRnVZsjLfvMssc9C2okTVVu8J+CvSToR7XbBv7YbQ5BF3t8FxrZdg9Vz+3t1H7ttI2O35UbgbNbINqYYeL8/eHmRbVekb4vQPLMAdzPdBuSxqhSlZ58Dk7m+SQg9rTqmBAQ0utqvxV5BAcp4yuNdCuuiHQycK5EVVrVTK/I6jshWMYViQNt43nUxWsg3ZkocUbgvsdWoZBhTm0fzNWecNBhbL+w2/5dqQQHb/KvHabdyRxz9nLk3jnOfbaeMeFt+7X515964uSeOknHjbLfGAxeyDhk1tCCCGEEJIaeHNLCCGEEEJSw4SyhKhG00U+sPUyaYEySJug9CBIwaOliQNbFmNnIyJxe1aXgfxhcKamTQp6xYCyhJacpjMi8aZdXARpC7S3wbRQaPGFEgystFJqK/pgekSgcpArAsuXrK1EM6aKG8nLoos2JnEcHNe33PvuJF4sjxyyfSL7RsF8tRoa3rLtkHxmz2tPM68rtmon0t+gqdqyDXqN557ecPB37AWAVb9ErJ1U3Kb9q0nHx7YfRpmDsW4K+3hIU2Oae2iuWm11LrJ9YM9rtX970+KHkvi7959r2rVv1/62tEmv5QLIIgfFHKW4Uz+rtBm+X872Bc7Ym+l3752jtlCZPvubFNYdessoU6UtSNUbyVyHyjHwGGEVzJE3oLobSlQmkjXgeQLHODd/mmmW6QCpB4z9vfOtRWj3bB0rh8u0XTSkx6TmGTveZwb0WBRt08qTY+SBNXo+CshkjGVcjd2f0C5tKpBZviSJd1yh9xcfXP4X0+6XO09M4ptXXJnEUfDME20294WPvf6JJD62++/MsoWf0z7iQEsU+OSWEEIIIYSkBt7cEkIIIYSQ1DBxhTKkoda89E0t8ALSQH2QIgjSYTmotJPJgHwhSK+YaiYw+7IwqzmrXKGtjLKhV2fttkKFsepim2rbbSdTjruvLpy5CvIKXwszSjtsVRmTWsIZylH+/yE8zuAlY8isWpbEn5r70yQO3RLi1iIhRy57Pnimef2RD/8iib/0o9clcVFwSSE9p6uMoLZa+5KSAltZ6xerfjzu+rXRQ+b1gNfrtdBpf/THXk1tXrl0mRx2QOoVd1pZU6ZBJQIROtCEriyA74BtoCyqNKg2hVWuanTbbSu1f207z1YRu+GEq5O4DKRiJ75os2m3fmBmEq/pUonK2lZ1VWgs6zHr9A7pNZ4pyJ9ubijR9R7eOUe/g9fzZ6DJjjmlOw9DJSuQBLiBCdLn4Drk6lQ6EGPlMhFxJXD8pul54YP0Po5NDsbu9tP0mOx6kV2ncjrIHOD9F8+111RxpOfMzCKtPPdMn8oc9gxYmcT9azSNvvA32q50nXVscLDfuWa9/4iWLkxiU6VNRKQgkCmkFHRCuPAndyfxe2qezbvOZVVbDuo+jcdj7/iGeX3BvR9I4uIbHzign8Unt4QQQgghJDXw5pYQQgghhKQG3twSQgghhJDUMLHmFnW2E1QVQZ2tHx7O2y4CTZcfBL1RsdVLGu0Q6IXiItWeFQSFR4ZjXZYBm6iSjN3vAZC4Djeq9qfgKbUj8j6wlgErLweVY3xdoOfZDTrkzPiVdtACbWSd5nHbkREGZugxOqFYdYRx8H/Zol9PPcuXI51MlerTf/HJL5ll8wpUV3/pB76ZdxuorQ7t3/JTMu67oaXNDzuXjtvuy/ddkMTL5MG9/MyDCMwHiObOssvQEgn7HJh3MEbPiRZUMB/Ad1mNa/bc+Rovgf71NNV6vn+JrQZYFwX6zlEWFVp7xaWFavn0kvJ1SdzcCHMsnB1LNgyqHnNZkVYU6/F2/KiPVFu7oaFR38+oPePuYdsPD3rsr/9h3O9wwOmA6l7BGGhswsA+Ei04o8Z6MYCG1+hsobKXiIjU67i+7dWzk3jFa55K4qvn3GBW6fV6q9AV6/UVHqMSeN2Y0f2prNJjvGXYjo0bGvUYfar90iRevCm4L4D7jMwcuA5wnk84vyWwt0sLYbWxS669PYnfUb35EO/NvnPmv92fxI9uWpHEuSef3u9t88ktIYQQQghJDby5JYQQQgghqWFCWYKDtInv7rYLwXIDk4Wmaleh3bzDFBik2sL0vkn9g92Wi60dGdI7rCmMEqdpuMVlLabdXXWQrkELs2K1WPE9Nj1n0n0gu3D9QUUNsC1D2YWxROsL9BQTWPYQC1ZOCa3AyJEBShGGfq3XNcoQ9pXtw5pi/MzOi/K2u+uhlUlcsVGv3Vm3dZh2/pG1465/REgRAN8O+z29wS5D+QHICkzfVGDTwHG19lPDNZpi3nOilTx0rtB+dMmSnUn80ulPJvFpZbaC28wCtVHcMKRjxlBQbuwXnccn8aOdate1p1dlSHUlth+OYRvzylXmsLnHpudb+8a39RrK6e8QOStxQTu5tx8q97cIJDd11h4r6oKKYGhNCVU1JZDPoa2b69TffuDo+abZpot1rHz5uWq/9P4GTW0XOTsulUfjV4/KBFKh8Hd9jieH9DxrzFipwJklem7NO317Erc8M8e0a7xlq77A6qIo4QjsR6V6gupsk4zN/35GEn/oVb83yw6VFOHBAb2Gdgznvx9DjipSS7clwT3hZ6apldxJF5+dxLMpSyCEEEIIIUThzS0hhBBCCEkNE8oS/BDMsg1mZjpIC2ClFFcAmwxSBJg+MJXMeoNUfZ6KXm4YqogF2Yf+nH4uztiszNht+xKQQ0BaSGAWqqsIK5SplMGkAbt7TTPze9XV6PsofwikDFiBjYxl06v1uNrZ7vy/7EghOlZnuW78V02NPr7iBy94W59rPt68fvglWrEKJUG5dludCVkq94/7/t56LRxxYLo56CvRncaDo02uaU8SZxqslAHdafYcr6nFhpdvN+0um/FEEq8q2ZHE6HTQnLNyk/ac9uvF0L3uzhWbdtesPzWJ443a35Zv15Xag9EJDQ22DCxO4uFAhRAN5Yv1DBgOVE0x/qwvlkOCK9HfxLVb2Z+RteH7IGtzVUHKHeQnw/PUWWLDZfbLfvTUm5L41ZUqzamJ9AffEvxAPV5fz4fqcE8N2eN/xVaVC+3p0eNaWaznxbxye+2+sv7RJP7Y/JuT+AMnvd20q1tTk8RRD/wO6OQUVGMbWDpdJjOZo5Yn8bsv0d9mospjB5oVN2oVsWX/C/dt9z22V+s/c+Ubk3jdq/77gO3X88E7BEIIIYQQkhp4c0sIIYQQQlLDxG4JkKoPH/fjbEVTdAELNbRn7fYgvebLtJ0LzMPNOmWQ9hjSfXDB7uRgJm0xLJxT1GraZcogjVcw/r39GGeIaZDWwxmqpdYsPobvi6mSqEErR/iBQJZQvv+zyNNMVK9pELolHBm4k482r//hup8l8YtK+8PmL4hQRuRABjS8act+bXvS4sBlJnRyAZcXlE8VzJoJ69trJS5VWcIgGNWc22hTndUZlV09M6DykPUDuu2NfY1mnePKtRjO8SU6u33tgJ35PtinY8Hs+1VuVHUfHOPADcDIuyClj1IxERGfAYkZjhnd4EDQ1WXWMWPYIcLDzHEj0xP7/WIowhCB3C0sFORL9Lg+c6nK3b5+9jWm3SnFKlnph594yOtxqIus7g/bXb7n3CT+1UMnmXb1q/U71T4D13KsEoon587GVWTD23V8vWr5T3RBtS0+4lDmmMFrAtwXInuuF2Tt73qk4046yrx+1Y9vS+LLqg5e//ePu9WJ4ZbrTzXLln9FC7VMVKQrH8s/qfKmjS+3x3RRofYDf/iAFvp513+cLfsLn9wSQgghhJDUwJtbQgghhBCSGnhzSwghhBBCUsOEmlsBWy/fa6uKYIUyo3/qCvSqCFbnQu1GsbWJQeubMVrfUQq7rR4rBquSjcOqccVqZSIimQLdXlwAGuBSsGXJBPf8aL+DtmCBXUsEtl5Gw4VaoTj4Pnm+HxkLrcCODJ55i7XKy6ez3TSs779z3VvNsj1Z3cYtZ34riT9at960u/q96su08J+mqOYWCfpK7HtzrVq1KwLtoakaKWK0rOW7NL63daFptrXtxCTu71U9p+/VcSHTba/Dm2apZvA/Tv5VEk8r6DTtZk7PJnFfg9o1VcH3kf5AhwoWZmgX6bJWP4tjC45HDuwsXXWVWSWf/eTBBK0kfW2wPzAu4PdGfTFqi0VE+mfqNXX2qVpFbkVRs2mHI2JHrGPgmkH9fa5tOs2s0z6gn9v1v6qZXbrR3hcUwDkooBV25bp+bYvVNz9zrGq4h5bpcbjh3CtNu09c/jZ9sUt1w+b8DnTIuaoimUxse6mt1rq/OtvboVrf6t7FZtldLfo68y69pmdvuse0218LxRjmCcQTzJVpzBTnXbYv8A6BEEIIIYSkBt7cEkIIIYSQ1DBxhTKwFnGBBYTH22JIu6PVVRRUNUOwwpmvslW6MN0S7YHqZ5DGKcnWmHV2tOnj/NY5mp7JOPtQPZfTHS/ohSprFZrayLQE1WFQJjEA20NbFrHVx3yfpmtcEaRxI5s2kVACQfKCVmCf2XOCWZa57eFDvTtTlgW/tVKfv175uiRuuUNTjAuv3pDE5bs3mnWWzp6VxM13aT8zM7g8Tj9PKyi1ztD09fDuphe41ykh6IfjZk27R/Uqx3JgsRN3WEmAq1FbpsbV2STu6Jpr2lVDBnHuJu17I+jbhittKrFntqacHztKt/eiinWm3fQylRI8WwlV6FCKEEgFPMrD0PIpDizDem3lSN1ZTfVjBTcRkUxgT3VIALlBWLlSwErS14BkoQXGw5yVtGXP1eP/tRl/SuKaYIhphTFww5Bauf3zQ69O4iWft79hEUg/6kt26b4V2AvWWJqhNC8H1UUDGUmuTPe7DGw8Hx6YZdq5AfhN0F4TJSqBrWjU98Ktqw4np17y+H5vYw2cSl96t8rBMn8Jx0itOngk/EqnPKCyk5myboKWewfvrAghhBBCSGrgzS0hhBBCCEkNE7slYFqoJJjJBu4C0qmpgKhKU14+qBbiMH0E6QzXG1QlgtSUH9JUBKbawil8RUX6YL2+QFN1oVtCvv2JtkOaqtjOsPSQ6sCKYmMqq4G7BKaVTBz8JnRLmJjzFmnVJOuWQA4XBbc+FLzWeK5sSuK9TXVl4GIOK89dM/+OJF742fck8bL3TR1ZgnEJCNLAxrUG+2uofhXV19p12lWm4GB2ee39NhUdV2pfF3VoX4eVtXytdWLoa9R9WFiss/TnBm4JF09bk8SfW74giQeXqKyl6NlduIrpe7EqVVjl0YW/0XPrgONPFLol9B+GSlYg4fO5oG+DamHmuE4wJvdDIc3pGR1zmnP293jP+kuTeOdOTe/X3wPja8tOuz+VIB00cojgt8bfHvcVZIg9x1v5y5zlOvaie8Nn177CtJuXAzlDZx7pCd4jiIgLf9cjnO/Pu9O8HvIv/PnjtiG93sdKEQ49z1ypzhvLCh/K2+6hU36cxK+Qk/K221v45JYQQgghhKQG3twSQgghhJDUwJtbQgghhBCSGibU3IZaWENbRxKi1Uw0Y1oS+13WbsWBHtfoWgO9k68C66x20PeAbZYL7F+KofLY7qGaJF5cZPdhRp3ua88ctUGpGFaboWiL1fNhxTIPtmB+T4tpF9Wp1iWGamzRdBBDNdl1pNZWJCGWq+aq5jLm/2KpYfcr5idxHegD47BLAu3hfpfKmaSgvaJvt1rDqLZGl4H2dGia9rWh7jAa1L4yenabthNryRg1Q78M2lyX0QMxUGs1jh1L9bMqI+0DBwPtYPOw7l9pvWphe6HKVuG6YL4Ezk+A8yJubTfNTHVIpAG0x1A9S0TsfIlDBFYlc9220pfvBo0zWmXi/I0i+9sPVo2vL308sNTqvkmt15au1s/J9EA1t9CiEu0+YbweU2/KwTugze08Wa3Wtl9k9/N7S36bxHf2LtP9bLKVEGUQqp9BlT2ci+PDqnZDk2tOy5C3+4vzTHpjPfYf3XGBabfx31cm8fYX6bFbIvcd6F3cK/pfeWoS/+DC7yRxOG9m+7Aer4v/55NJPEdslbR9gXcLhBBCCCEkNfDmlhBCCCGEpIaJczFg+RJaVmEqwEFlHJ9VuUI0rUHyEk9g0dEBlh+Nmkryu9RaZrjUplqGoerKu6p3J/Ff+uz9e0OppmE2ztf0TOXTalXiQtsz2Fdj/1Vq01++U/c7M1u37SGFEqaSfPhZxBBDLhpTGieVbzbt1sw5J4mHt+8Qsv9EZWVJ3PLG45K47n/v3e9tV75WbZ5mZkrztmuPNV1btvXQp46PCGLte11RYFNYpn1Q9gTtb1uO1/RwrtjqOWqf0GX1BSoPybTnsVcSK1EbmK/9fctx1grq2OO1Kt2MgmwSLym0/dysQl3W363LBqAsmu8LLCJRGlEGloyVNn2N0jFp0jHD79YY1xcR8UEVt0OBqeYVVJ5DmUT87OYkzjTqMfad3biGFHVoRdCfdh6bxEuKd5t2g2frODW8Vs+nwq3Nkg+USQhYy8Vbtpt2w6dpenznmfobV56j8sDvLf+1Wad5WOUZ//XHC5N45dVWbuLxngEqfXr47Vwg83P5LMMmIdvgHmf3X9v7p5Ke1Um85IZDsz9Rucplel90lFn2ya9dk8SnFee3Y33F/6oUYd7l+y9FQPjklhBCCCGEpAbe3BJCCCGEkNQwcZ4PZmaaGZsiIrth1j+6GJRCFZlgxqWDqjLoiOAG7WNrhzNXOzT14mH2ZUmLXWfXLk1tbB3WdWYV2PmcSys1PbJmqabkhh7WFGxhoJjA/UNZQpgOE5yVDDIOrLgmpTYdFm+3VXiIxVas0vPpVeVZ0+7bS9XtIkNZwgHhqcs1tbnudd9I4v/34VNMu7v/XSvQVN25ScZjw98tNq8fWfV1eDV+RSkRkSZIxS34vqa897b6WRowlRkzwW8FTgptq/RaWXXGxiQ+utpWm7r/2AVJvPUOrRbVuMbKrKIhmJEOqrTsEt2fouNt6vjNM3V2djlUh2yP7RF7tGeevujQ7ZW0gQQskGyZWfHwvV1YlQpf1FSP+z7K50REcp2HXpaA40Xcbatd4hiYmTldxiWozFa3Trd3w65jkviHyx8z7b594k+S+PJ/viiJn3pEj0nVBjtulrbqudA9U6/JzpV1pt2iJSqB+PRcrbZ1XLH2yTWRHWCvyJ6QxDPuhXOu0/4mRlyDUoQaqDYX3EtghdPJzvJCqCZ4s5UnZS/RazfX0nrQ9gGlCJkb9Xe/eemV+7S96Q8evOPDJ7eEEEIIISQ18OaWEEIIIYSkhr2efuyyXeY1pghMuqgS5AuhIwKm1LKaBvKhLKEaij1A6gZlCdGwnQFc2KbbvrNP5QanlGw17c6pfCqJb5m5XHc1o/sdtdhUmzH4hu8QV5XZdhvUEN04RTicAWzNul3hFJ0Bvpfkc0v4n+wS067ooWeTeHLZdh+5vPNFf0niCP4P/rdpD9mGXw9e7xX5pQjI3/zPx5J49u4DO5t2MhK3ttk3li9MQjcMLgjFmtJ9Q80DZpVXV+vxenz2nCT+0Tmnm3Ybn1XHl0yl9tGLZ6iU6h1z7jbrLCtU2Vd1pOtEgd3/Y+1q6l/3uC6r2KjjTFiMIQY3mrhHZ8EXhM4HrTq2oHQsHGeQTGNj3mUHDej7o5qgmA8WDgI5n0TwO3ZZt4TKZ1TGsf0W/X2/UGUN//9++i1J/MeVv0vi1Yv09+mK7W/fE+u2Z4MLRpmzchOUHOzMaeq8xOn7X205x6zzu7+cnMTLnoSxNxwbYex0FYFMchRfacdk40gxCVj14w+Z10+85Rvjtvv+gpvN69f+4uIkbvve6WFzERGp2D5oXhc9sUXXednSvPt06t9rf/Hi6keS+IKyjvGaT8gfe+15Xtw8QaGw/YRPbgkhhBBCSGrgzS0hhBBCCEkNvLklhBBCCCGpYULBJ1a/kUBz68pB2wJaWFPNq9tWB/FolVVXnbcd2tuYzwS9a2HWajUqto1f6WtZodXm9Maq6aksUT1OQa+u72urzDp+u9qbRI1aBSYKqp/4WWrZ4iP4vwG/33RbtW3MdyeGQqfHHJyJZG6RtTtxVUfri8Nh65NC7n2l6rD+7bd6HP614bHxmu8zv+zWa+Lfv/sms2z2l6mzFbDEimbNsMugD5p3s859uGOFatIvqrPH68wStQarLFXrthkLrIauZKFqMHOgmS0EX7AqZzWNDRldp9frOh/YcrFpt/V2tZ2av0bHlmib9rVxMA5EMOZE1dpHx4H1EY5NpnoVWlNmguqSleNrOA8mvgAqruWCmQL5xkCYvyGBJjmzS+05Z96t58Jt044x7YbP0t9hVYWeC2WRfuaKYmsft7hQf+P1gzrOzS20v/2395yZxF3Dun9valCLuF/cZ60El18H9ppg/TlGcwvVx3w7nKtYua4/0NgWTK45LUt/aH/Pz730pCT+TDjXAfjl0t/qiyvGb3NLX6V5/bPmU5P41/O+mcRR8MwT57rsC8fe9a4knvctO9ciWv1I2PyAwSe3hBBCCCEkNfDmlhBCCCGEpIaJn9kXaWrDFdjHyb4EKmRA1S60+AqrrkT1Ws0k3rJdt11bYz/XW5uvhBlq1+IGrQVJ+W59dF4I9iS9sU3vtMZQiSyjqaDBGv0+hVuazTquvlZ3DSxoXBRUYIP99r0gmwCZg+u1cgof/EZTnlNtCm3IayoG0yOruxeZdsOsSnbAGd6i1nYPXqy/97J/Osu0u/3lX01iWytK+VPvAvP6iz97QxIv/p7a9c3aRhlCSNyqUioXpFmxilfBLm1X8ye1+Pr4wOvNOi8/+okk/uyMW3VBobUZG/LavxlZAlyH24attc/dfSqb+NVOrTy167Y5pt3MB7RfjrKQli7W7xMHVle+WPto0w8HVR99n/axxgoMbSV7grEprPx2CMBqlzjWioj4Gk0h59arzWHBApVz+M5AKgi/Q9HObBLP/329abf2MZVwPV6kce80sKwM7gwKwI2sAHa7c7FNWTc8qtvor9P4jnlHJfGi31lLtsw2tY/z/TA+umB8BVmCwHmC0hMptVKNyUbuyafN67s/rbZef/UhlRrdeszPXvC2X1xqz5cXz/vzC94GctlmtZj7p1k3mWUri8DKbgPYrN5+73595guBT24JIYQQQkhq4M0tIYQQQghJDRPKElyn5h/8UFBFLAfuBJgKgNRPWEXEl8I6mFIJ0vsCEggPsx9NtZGg+lnpHpUbDEFOZdOwnYW6vFBnWc4uzybxhvKZ2gjSXyJ2VqtAyitMJUmssgQj48CZr2H6a5LN5jzYtB5TYV7nc0uIXB7pCjkooERh2fu3mWV/K2e/4O3NF5UfDE/QjohEdTVJ7IPZ4Lk2lSJEZdoHNjwAUoa41qxz864Tk/juo7TC2dyarGlXAs4H1YXa7z3eqn1l09Y6s07Ur315zTpNS89ea11hirbozH7BtDKMBZlptmpYWN1RNxb0w4N5nAbKQb4wZNvkAseFQwLudzgGDulvkqkDWRxINVCaISLiqlTKEIPTUfEDz5h2JRtq9AWcT8ZZIpR64DgMv+OMiqAiGFSBwzhXr/sWdQXSPBwfwY3I5ewYb74v7it87zFVUYcmd+9S+sdHk3j70VrJ7QszTjTtPt348H59zj/uPiOJV5VZp4xTS9RR5bNb1fVk4CI9F9/380vzbnvxv61J4v3zXXhh8MktIYQQQghJDby5JYQQQgghqYE3t4QQQgghJDXsdYUyF2hZPFR7caA19W1ZjRfMMuu4ndZi6zni9qx5HU0Hy69Qi/QcgTXZYI3ql25qVTupM2dvMe1wrRisboZLwboiqIxiqp5AhZi4xVrnoC2P0d+CtspHTkh+6q+2ViFnvf41SYz2J3/8htV51smhsxgh5FCC1Zh8UMkqWjBXX+xR3ajbrX1t4y22Yl/jnTqnoGeF9rWt5dbWq2MxVH6C7r+4Xfu2ebvt/pSva9J1UO84aOdsGLtHtPgCa0RXZOc+oE0Yrh/aKWIlS2OdhvMvGq09VqZ/fJ3uwQR17Jnp08wyVwhjhlkA4+6cmWLA+S7NOjaZaqIi4ntAu9xQo+3QpjKskIZVO6GdCzStOC8GNdIRHtegstpwh56fBWWq5/XlVvdrxlScz4PzYAoD/XXBobd4O5B40IbP/g+dp/Dwr5aZdhcsPV32h/In1Y7tqaqlZtn1tS9L4uIN2i4GO736d1nbPrw+h3sPTxVWPrklhBBCCCGpgTe3hBBCCCEkNUzsQ4Vp9yCVYOyyOvSRtGtQaxjXatNhWCEG7W3ClJUHmYKxJAEpRK4B0iRiZQVbu9Q6ZWNQQafc6WP+zqHxq5mEqRasjCNYGSeQL5i0Ca6D6aKMtbDyA9bah1gqXrYxiS+WU5KYMgQyVUApQhSk0z1ULzNAan5MHwOvyx7KnzKsvkNjlIcZS6bpDXYllFBMg30NKjOiVaLvBHsr2DdXbft4tHny7bq9KGjnwQosNmMJ9PdB2j3ustWbDgUFM6bDi7AkGPw+8HtHM1S+4Fuzdp0qsFGEsUjKik0zlBj63WDJBql+H1h8GeB8dIE1nbGqQyuvBrAzCzaXWap2dNIN42t4X+B1ezHIH90s/R1dtz2ffX8gh0kJuac3mNfFwesXykSGaSjsyNdueNfu/fr8gwGf3BJCCCGEkNTAm1tCCCGEEJIaJq5QBpIAH86e3Kmz5tABwMEsuTjbYVaJ6mylHF1g77EdVmQphtmPu/QzBSqeiIjkCnUfBof1a20bsmm8HDgk9AypdGAIJl/GlXaWZtSpqQ6TUgmrjeFMZpztipXZOoL0V7FNGRFCCGJcWIKqTUbShTKpaugfA+kC9uu5Zk1LZ8L+Gfs3rAhVC1KvIA0cY4WqPRNU/YJ+GCVcDmfLd1kXBIFxJqqt0c9sta41UQ3sH7jboKuCaSMiMn9O/n09WODv6wO5Gjga4L5itcywAqiVv8GYGlTpRHmHw/ME1w/OsxjGXjM+j5ElgFwEXBrQ8UNq7W+P8gOP53OV/X4OjqUrgQQ5noOBq5MLq9eRKQOf3BJCCCGEkNTAm1tCCCGEEJIaJnZLgDQApqVERAQe95u0GRBVVpjXaOqMxtI+NPjGFFgOtg2zYjM7bcqrokxTW3tuVmPyL5/3EtOurBjcEh7UdrOfhlm6fVaCYQpWwHfyXYFxMRazqND0muvUdFg4U9SFptOEEAKYPiITSLiqIK0M/Wa8fZe2CaVP0K9ncPZ9h3W3ceUwex6LJjRpgYiowcq+MBVtHHXiIO2O6ewY0uZDMBYEBSuMowA4H4TFHnIgw0BXHiwONEYK1xn05YcCLDAQSAeM2w6OwyizCI8XOhAhwdjt8bNwGY67wW+Kv51xywiLiuRxQTLjZiDBMN8dJY5dgZOHkVrovqILk1Tbew6HBSvIlIJPbgkhhBBCSGrgzS0hhBBCCEkNvLklhBBCCCGpYWLNLeqfwgoqWPUGdVZoxYFaIbHaMaO5ioJ2qIcCCzLU6phqMyJS0K7amumrdR8Gn7WVVuIC1ZGVwfcr3paVfLgBsCqBSjauwup78DcaXvdMEmdq1TrFWK+IiC8bv0oaIYSIBNWiWqztlRSCNnJI+0oHfVFoGYVzHwzOPuvwPTpXwPR1WBEs6ONNZTSsShZoIT3Yd6Gtl7XusjpYB1Uyc7uadP0y28ejjthoM8EqzfUH1paHwzIKx7lcMM8DtbA47mGbYAw0Vdfg+4yx8URdK1aeQ4uuQANsLMjgc32frTxn1sN9yKo+eMwcHbSCw+PfH2wbwfMM2rkaO74eluNKjgj45JYQQgghhKQG3twSQgghhJDU4MbYchBCCCGEEDJJ4ZNbQgghhBCSGnhzSwghhBBCUgNvbgkhhBBCSGrgzS0hhBBCCEkNvLklhBBCCCGpgTe3hBBCCCEkNfDmlhBCCCGEpAbe3BJCCCGEkNTAm1tCCCGEEJIaeHNLCCGEEEJSA29uCSGEEEJIajjibm6dc39xzvU757pH/54afX+Bc87D+93OuU/Des45d4VzrnX070vOOQfLv+Cce9w5N+yc++wEn//90c9ZclC/6BSDxzV9THBMLw2OZ+/ob39SsH6Rc269c2578P6ZzrnVzrku59xjzrmzg+Ufds5tcs51OuceDJeT/YPHNZ3kO66jy97tnHt29P0/OOdmwbLPOueGgmO/CJbf5pxrHj1ua5xzlwSf+2bn3BbnXI9z7jfOubpD842nBjyuefDeH1F/IvIXEXn3OO8vEBEvIgV51nuviDwlInNEZLaIPCki74Pll4nIhSLyfyLy2TzbOFtE7hj9nCWH+7dI0x+Pa/r+8h3Tcdq9XUQ2iIgL3v+X0eOyHd6rE5EWEXm9iGRE5C0i0i4itaPLTxORHhE5SUSciLxfRJpFJHO4f4+0/PG4pvNvgj74PBHZIyJHiUiRiHxbRG6H5Z8VkR9PsN1jn+u/R49jl4jMHH191Ojrc0WkQkSuFZHrDvdvkaY/Htfx/464J7f7wWUi8hXv/Xbv/Q4R+YqMdL4iIuK9/6H3/iYZOSBjcM4ViMg3ReRDh2Bfyd7D4zr5uUxErvGjvaKIiHNuoYzc4FwetD1TRJq89z/33ue89z+WkZuc14wuXyAia733D41u7xoRaRCRaQf5O5Cx8Limg1eKyM+992u994Mi8gUROdc5t3hvVvbeP+a9H37upYgUisjc0deXisgN3vs7vPfdIvJpEXmNc67ywH4FMg5T+rgeqTe3lzvnWpxzdzvnzg+WbXHObR9NMzfA+0eJyBp4vWb0vb3lH0TkDu/9Y/u0x2Rv4HFNHxMdU3HOzZeR/+6vCRZ9U0Q+JSJ94Sqjf+F7R4/GN4lIxjl3mnMuIyLvFJFHRWT3fnwHMhYe13Qy3nENj81z8dHw3iudc23OubXOufeHG3XO/c451y8i98vIk8QHRxeZ/tt7v0FEBkVk2QH4LkThcQ04Em9u/1FEFslICvoqEblh9D+NFhE5RUTmy0jqqlJEfgLrVYhIB7zuEJEK51zYoY7BOTdXRtLf/+9AfAEyLjyu6SPfMUXeJiJ3eu83PfeGc+7VMpLu+vU427xHRGY5597knCt0zl0mIotFpGx0eZeI/FJE7hKRARH5jIi8B58ekv2GxzWd5DuuvxeRNzjnjnXOlcpIf+lFj831IrJSRBpF5G9F5P85596EG/bev0JG+u6LROSP3vt4dFHYf8vo6yPmCV8K4HEdhyPu5tZ7f7/3vst7P+C9/6GI3C0iF3nvu733D3rvh733TTKSZn6pc65qdNVuEamCTVWJSPdedo7/JSKf996HB4scIHhc00e+Yxo0e5uI/PC5F865chH5koh8OM82W0XkEhH5qIg0icjLROQWEXluctK7ZeSp3nM6sreIyO9wogTZP3hc08kEffCfZeSfiV+KyBYR2Swj/2xsH13vSe/9zlE5yT0i8nURed042x8alYhd4Jy7ePTtsP+W0dfjysjIC4fHdXyOuJvbcfAyNp313PsCy9aKyHGw/LjR9/aGvxaR/3TO7XbOPZcGu9c59+YXurNkr+FxTR/mmDrnzhKRWSLyC2izVEb0lXeOHpNficjM0WO0QETEe3+79/4U732diLxVRJaLyOrR9Y+TEa3X09772Hv/BxHZJSOaTnJw4HFNJ8lx9d5f6b1f6r2fJiM3QwUi8sTzrZeHAhl5Ki8S9N+js/GLReTp/dt1MgE8riJHlluCiNSIyAUiUiIjP+SlMjKDdrmMzNZbLiM35PUi8jMRuQ3WfZ+IrJORR/OzZOTHx1n1haPbvVZE/m00zowumyYiM+DPi8jpIlJ6uH+TNPzxuKbvb6JjCm2ukpEJR7heQXBMXiMiO0fj547bCaPHtUpGnr7fDetfJiMd6CIZ6YhfIiK9IrLicP8mafjjcU3n3/P0wSUyosN0IjJPRrSVX4R1LxGR2tHlp4rIDhG5bHTZChlxqykdPbZvkRHt5Ymjy48SkU4ROUdEykXkx3KEzaqfzH88rhP8Nod7B4ID1SgiD8jIo+2siNwnIi8ZXfYmEdk0euB2ychEhhmwrpORtFjb6N+XBCxqROQHMnJzg39vz7MftIziceXfPh7T0eUlo+//9fNs53wBy6jR934qI/qtDhn5Z2dacD58XkS2jn72OhF56+H+PdLyx+Oazr/n6YNrROSx0T54t4w4XWRg3Z+KSKuMpKLXi8jfwbKVMjLZ6LntPiAirw4++82jx7VHRiwb6w7375GWPx7X/H9udCcJIYQQQgiZ9EwGzS0hhBBCCCF7BW9uCSGEEEJIauDNLSGEEEIISQ28uSWEEEIIIamhYKKFL4lez9lmh5A/xT9/3qpbB4ILjv201oLf3WyW+YHBJI4qynVBBP8HxbEYSoo1Hs7BxoLTB4qK+ZIifT8Lvs81tsCJGxzSj63U/Yla2u22Cws1HtJ1fE731WXs/3K+rlqXdfboglzOtMPv7nu1qqjD7x1+19KSJLxpw5cPV1Ok7QAAKZxJREFUyXHl9XpoOVTX64Xz/yE5rr6sxC6MYBea25LQlZbm3yBcB74HzueCTP51CmCogOvfl9vP8UV6HXYcVaOrXNZi2q2sa0ri21evSuLFP9f+p+iZnXbbcP1LZ7fGAwOmXQ6WFcybrQv6oV0x9D8i4gv1+/3h6S/xek0hh+J6fVnje3VsxTFJRCQD1xeMKXGzXhuuOqyLoLgiOGeD8cb392s7uFaNYQCMpSLB+AXXre/pzb/fcK2ZPiZj+w7cHxke1nWC75fbsUs30VCv68N9iCsL+phS3e+JrlU+uSWEEEIIIamBN7eEEEIIISQ1TChLIOkk6oIUfHGxXYhpDJQiQNpOIGUgIuK7IEUIMgCZ0WDaOZQfdMI2ILXqgtSJ2d6WHRrX1+ZvB5IA3J7ZTxFxkJo06dVAdmH2CdPABRNcPu6QZDbJVCOQzLhBkAg4kBsUQ0o0SBlKtlPXx2sAU4ki4vv0dVRbM/7+BFKG7mUq9dlzsaYw3z7HVvy8r21hEhd26H7nSnV74f6g3EjqcH8q7C7hvmJ/htdr8Ju4PittIGRfcCUgG4rss8M426HtINXuyss0DscNkDaY9YOxx9XqdSdw3eKYF9XZMdNXqcxnz+l1uvo0uw/Vm7SPqb1zqy6AviiUMuB3wmvQB3IgB/cfvhYkC236XVEKKCLior17Jssnt4QQQgghJDXw5pYQQgghhKQG3twSQgghhJDUQM3tFMSjjU59jV0Ith0eYnw/ntVoVol2Wjux5zAaWxHxxiYMtIIzdHuux+prfDvojFCvE2qTUCeLOkT8DnNn2nVas7o5tPvqDqxQ0IIon862MHg/0CUTss+AZs0F52bcoDq6CLXhoCEN7cOMtc4QXB811qYnAv0g6vPw2utaVmPW2fFXGl+07Mkk3jlg2z21ekESz3hEr9eSR7bA59hnL8ZGCL9fSWDr1Z7VdSrVWtD3ge1Z0H/kZgQafkL2BdChokZWRMTBGIFaWFcO11apvVbNuQx2XUbbKyIe59HgvBDUxfbavqP3WB0P40vURnBaqdW6t9+gdno11apvdx1wH5HJ/5w0hu8QheM22I26bhj7QWvsQ2vO0HYzD3xySwghhBBCUgNvbgkhhBBCSGqgLGEqMk0rgaDlhoiIwxQm2uWAHUc0ENh1xZA2xapmw4FtEVp4QKrBgTwAU4cj+wMpVKioMsYeBKu3gD2R71RphGsK0hu4r2CfElYyM/ZLaC2G61TZympjqriRfcIV6nHtevWJSXzlFV9P4r9d+1azTt0rnj74O3YIiTvUustUDRSRqBdSiJDyi9uggl9nYHsFNj2+CtKMndYqD7fn4HNyjWo71DXHbvvNZ9+ZxGWRSnO+d9uLTLuZD2qfUXWvShEw4RgHaVSH1ZFmTdcFoTUQ2gthf4IVEgetbCjqtP0JIfsCShGiRmuFiediBFKEuNPK9wzQ/0kMEgOU20lg6Qfbi7DqV7W1zOuao7d/H1x6exI/3T/DtLt5WGUJrkuvSfNdK+22EbQgi1ta7bIa7UuMbAiu4TGV3oLvnvdz96oVIYQQQgghkwDe3BJCCCGEkNQwpWUJre86I4lf+qG7k/iGzUebdrNe/aSkij2QGgjdEmA2dowzOrHqV+ho0ADbgLRFOKsxrtfZzlE7pEBBRjBRXS+c9e2GgtQEuhWAjCBq0MorYYUy6YeqRC5/5THfrTNRjWNDwfifKSLihwLpBtkrMsuXmNfrPlGTxOsv/CYs0f/LW3ZCdR4RqZN0EWG1n5KgomAeVw4HaUJTLUjESIwczLL2uaAyH8qA4BroPklnWRe9zDqlvLhybRK/54G3JHHd4/bKLt+u/YSH6xArLUVxcE2BDAilCL40qHrUBpKnUpA1gdzIt2XNOiitIvvOrt+sTOJHTvlJEp/xqQ8mce0P7z2k+3QoMbK8cFY/VhHryjOmRPY6Ma4eE7gFmYqEQ+Bygk4igVRuqEK3URLpeNU1bJ0YomGoMAbbc2Ugbwq/K/RLrgL6n1BigNInHE9xX4OqZr5jAhkHwCe3hBBCCCEkNfDmlhBCCCGEpIapJ0s49Zgk/NVn/jOJ/6f1zCROnQwhwMza7A9SluCQgCn9uBbcALbssuvATGqTnAhmZ7omNYoWcEEwjgZFQQoC0/toUh+aQWN6FmeNt+hnYhol3AezfpC+QSeEXL3GUQ/IGprbcBWbniITkqnX86zi6nazbP3Cnybxt7NLk/jHX70wiZddnd40p4gYY3c0dRcRkUZwPoFUvZHtBBIeXzl+6jSUG+F10H/iwiRuOU4/5x3zHjWrFDooArNVP6d6o5VPFG7crS+wL0CXh2IrwYjwu/aML60QERE0uIf+I86qFCJ0nUBpBNl74vNOMK9vPem/k/hb2VVJ3HiLOmLs3Vz3yQnO7EeXExERNwTnOcoBm1o0DuQxcQ8WSgBnknCMmjlNX4CbgANno1y1Hf8G6vSzemK91jZ3B8IuGGrjGr1uMnmcWkREPIynOAZH1bZQjJHz5XEzcaEbygQFIxA+uSWEEEIIIamBN7eEEEIIISQ18OaWEEIIIYSkhimnue35vOqzZmZKJ2iZXiLQOMYN1kYp6gBrIKxK1gpaoCqrpTV6NdTztYfVz0DzA/rZMRVIcB2w8vEdqj/yPqgABjZGaGEUgV7WVwSaW9AiDi5UzVLXAmuF0rEI/gcEaVHtev3Mim1224WbmoTsHd3X6jn464XXm2VnPnxpEk//mOqz6p9Ouc42Hy54HtGiGlUPFbwEKiC5ovz2O2ih58PrFezEeqbrNspPUCvBM8qfMev8rO20JK7YrJ9TvMNuG230UJ/nQC/rg34G7ZP21oYvr71QoOMLKz6RvWPDa+0ciepIj9/Pt2tFwdIdmw7ZPh1OPJxjLpwXgufpdtCcg17WdduqfNKg1cGw4ucYK8w+vfZRtYsWfvFc0KyLSFGH7l93To/bQM7eFqJlmBuCKmlYJTS0MCsa37bMh9aFQ2gZpte7qf4Z6OOds+NzPvjklhBCCCGEpAbe3BJCCCGEkNSQflkCWH+JiNx2zA+SOBZNIfz85rOSeJGkPOUJKblod6tZZGyC0JYELIN8r7XNMRVWIHXiw6o/EVp9QFoFPtP1B2kLTBea1EfGNMMUqgHtwwrt6d5xbGMSty/T7Q0eY1NDFy7TqkuPts5J4m2zGpJ41i02VVLdYeUexDJ8y7wk/vPKXyTxNZ1zTbvpH9drNPf0hoO/Y0cgvlWlB2hLF4LVvTxW4wrkBlKqsh3XB9ZdoWVYuUqC2qAbPbdxZxLf1rUKV5HfrdWGs/ZAGjZIWxo5FPQtvXOgstqw7T9Kt4LVGaRhJRNUbYOUppFWTdPrFfspERE3vUHIC6dkVk/eZb2/mJHEpTI1ZAloW+XHyIHg/AVLLN8EVf7KAwtJtJhESVK5lVR6uKYlTyXPTLcdt+OMftb8IrUj++tpT5l2Py7VMc9UXTPSQDseG9kPWvphNVMJxnuQN0YzVKrhQ0u1fGN9AJ/cEkIIIYSQ1MCbW0IIIYQQkhpSL0s46TtrzOsIprs/NKD39ov+MeVSBMB3aUUwM+tYRBxWHcFKIDDT01UGqROcAQmuBWMqiaBEAD8TU4yBdEAKNN1hEps+kDygYwPIJPqXz0zilmNs+jI+P5vEH1nxlyReVrTbtFs/oNv444aVSVz7iO5rYY9N6ZrfcYriCvU4bP70SWbZdYv/K4nv7tcU29e/+xrTbuZT9xycnZtMYEo/vKbgevNhpa5RwjSeb83qC5yJHKRRe+dr6jSepefznFKVSTyStTKSmTfqMa9+YId+Zlkwwxlmle8+W91bsifB7Ok+m+qcfau2q3yiBdoFMil0X8EY+4zQHaHEzvon+cGKgt864drDuCdHHsaRp7PbLItbVWKQmQsuCNBP4tglItZVCMbCePce0wwdkDysgw4qA8ummXX6j1LJzjHFWnW0NRek/aH7iVpU4uTh3gFdTkTE9lNd+ju4disxEHA2wsqp6PAypv8qCCQQeeCTW0IIIYQQkhp4c0sIIYQQQlIDb24JIYQQQkhqSKXmtmCuWlecVH6HWRZD/Y53/PDDSTxPpo62L+5RbUumoc4sQ/sfhxo+tDgJtH2+X/V4WBEsrDxmKgdh5bFi0NeEFVqwklEPLGu0+4163JZzVM+05yzVCr/uVKurvrT2viRujVUrlY1ttbFvPX1uEtf8TjWKdY+o9jDKdpl1JKxOMwXJzJqexGve9Y1gqZ5PL/rYe5J45nVT5zrcW1xtjb7oC7TcZXC94jmH+tJgHaz4gzpAV2w16bkSPUZLZ6nGr9DpNbX23kVmnUWbQWcIeuDehTWm3ZZX6L6+9ORHkvgN9auTOCNWV//exrckcX+N6gdrNtjvV7RB99VURCpTDbFAHygiRttPJmbdFXrMzyr5k1nWHavGs3b9FJx30JZNwlxgwVcwD3S2eE3GYEsXziXBZRGMk0HVLpyr4rASX5la7hVmrTZ9+Wy1Ad04pOPphn6rzS1E6TBqYfFzwiqBeN1BvxJWKIvbs0mcmaXWcWij5rfvwlUkqquVvYFPbgkhhBBCSGrgzS0hhBBCCEkNqZQlrPukPv6/uLzdLGvKaTpq/u81lRwkA1JNZo5aWxkLLRGJN25J4mjR/CRGux2UIYgENiCYnghtxlBigLYfxurIpgd9px4jBynYnsVWltB8PEggTtZ00PuWaZrzgoonzDr39Wl67brtpyTx1qenm3aNq/V/wOpnVRrhIMWSm2FTJZk2awMzVfBnHKfxF5vztjvpmx9J4tkTSREisL8559gk3niJprpm3x6bVUr/b7WkCQ9SHRemz8M05ihxjcqDohbbB3qwvcJKQMMNtvrZrjP0vP/IdL12Hu1S+6+SViu/iQb1+h9crNveeY7tC5Yt35bEZ1Rp5bnKSPuWR/vnm3VeskgrJ914ip5nxZ3WPqnoWf1NzO+FVoQVVnrkg4plJD/nHPV03mWve+qNSVxw5yN5200FMlWBpZaRyIAsbzeMcWH1Lej/UOoWSoh8N0gFsRIajLmDtXadnl6VNjRmdB8qM3Z8HwQ1T65O9y+zA9qVBFUCe7K6D1g5MbD6jNB+EKUaWbUMGyPB2Ev45JYQQgghhKQG3twSQgghhJDUkEpZwlOv+VYSx2JTlt9qPTOJ/QOPH7J9OqKA9IavsalIk/TENArMjIzKg5QeuCD4aSoXcFgJKfzcGY36doem8MP0vmus0d2p01TOtgtsevaUU9Yn8Tun35nE0zK67euzp5h1frNB09zuIc29zHvMVlIr7NbfoXCnzi5HCUWm1bol+N5gNvYUYdsFmkJ6dNn3knjdoL0O5/1WK0xhQrhgvq14tfu/9Zjfc+JV437mxtfY4/X3Te/TF/c99rz7fMSD1+hQUFkLqxFBqj0CN4A4a2dtR+BiMjSvIYm759gqQ8WLNDVYV6DX0epd85K4pNXKIjxc4zvP0mNXvqrNtDu+bnsSf2fTOUncsgZkEo32uH7gtNuS+KiVKmtoemCBaWf6mUHow/K4tYiIyBS9XvcWdCD6/rzfJnEctNu8qz6Jl8jWg71bRxyuSCUy5twTkeHdTUlcMF3Pczd3ljYKKls6rPSFVfWCSmYu9/y3csNldsycU5kdt928ohbzOi7Ua9wX6jY87I8TK0tAeQU6H7hccMZAX4RyR5QtRjVVZhWUKk4En9wSQgghhJDUwJtbQgghhBCSGlIjS+i75NQkjuRhWGLv33973dlJPHsKFW5AfAsYt9dbGQCmA1CK4ECK4CM7Q9oNaLovxhmdofNBtaYqIigE4cs0Hdo/w0oemo/VtEX/NN2ft73IFuf4YN0DSbwGpneiI8LP/3iWWad2ncYN92rKyO/YLfnwUJjAYYo4mG3tplARh+j4VUn8+3d8KYmfGNTU2adf/lazTu5JnXHd9o4ztN2nfmjaXVCmKfVb+jQ9/7Nmvd6vnnebWefZD+l5t+Q+mfQ4TFUGs439gLqYmDMOXAIiLAIRbKOgReUGQ8tsqn55oxZDuL9Lr6O+jXp91bba875vjspSas7V6+j0xs2m3R27Fydx95/1mlp4t/YLXQvt/nSfbGUTyX6XB9caOEi4akhpoul84BIj8VTyy3nhdH2v8PkbiUjcm5pbin0DHYJim4IvmKMuTihZwOvbjL8iRoqA57IpaCQiMk3lILJdr7t4mcr/umfZ8fjVdepSMr9Ax/D7+ux1Fw3r9ZXpgP1DSVSHlQq4apBSYZ/V3WnaGXckkCxENeqwYFxORPa6QBKf3BJCCCGEkNTAm1tCCCGEEJIaeHNLCCGEEEJSw6QVyKA1iYjI2Z9VcV0M9cZCK7D6JwMrnalIqWrXfGlg4dEPehusKFYwfqUUERFfoe1cs+p5Y6yaIiIRVC8bWjQjiXtm6/60HGf/33rFhXpcT6zQ6mkXlW0z7X7VrRq+XzedkMRPPqG2RUt/ZauGZbpBrwgaYId6HwkqsoGeL25uTeJQ1+hDy5MU0/R5Pa5zCvT8ecnt70rixU8+atZBne0D//7tJF43aLVkq279YBIveStWPFLtVuFOqyWrq7HnXaoIKpKZSkVRNH5carWqqJkfrleNbN80e12/bea9SXxD6/FJXLIHKiAF5/mO8/RY/PN8ndNw3U5rw5e9X3W2cx5QHV9Bq16jbr7V/lVntF1VoV6TQ0FRJ2NviNXZKqHSUbW1QJQ2a5c21QnH128suw5eqf722SGrXV7xLT1+U6cHBExFvGAZanBhLDQ6W2fHP4+6VhhvsFqniIiA7SZqc6MO7U8Haq2l1qJi1dQ3ZPTaKHRWR1+EBQ736D7IdLURDOepuCHYvwk0slgt0bdnNYa5BGHVUmOPNgF8cksIIYQQQlIDb24JIYQQQkhqmLSyhLazbdrkc9P+L4kjMMU5//G/Me0qblh9cHdsEmBsvYIqYvF0rTAWtam9h0Orq7CaT4mmRk3SdMk806xvuqY+dp6tqa2iY3Uf3rjQVpT6cJ0er+3DerruzNlUx/9sODeJB27VdMm8pzStk9kUWHx5SBPhb9Jp5QsCaRC0/3J1YKM2ZO1KXImVe6QJtP4SEbn/pB8l8Y29KulY9ncqHXFB5TG0/HrdhhcncdcnZpl2S+57RMYD92HIP7Q3uz1pMZWAcjZl6Ks0J++gomC8R6sMRXXW7k+KoUJZlaYFcydbO59VRWqPd2WPbqN8l17lAzX2+ciJZ6jF210dS5N415/s8Z99v8oKijbrvvpyTWc2n2Cv8Y6cLlvfqhWeikJFAVoH4e8FlRBdUOHJD4U55KmN+5E9z46BKlMZSJ1fvutlpl28Zp1MadA+M5TvdcH5hxW8jOzN/u5G7mYkD4E9FsiVfK9KEfpXqvyvb4E9x19VrvvTG+uyu7JLTDsHw6QrAUljk163oUzCyB13qvzBNwQVSPtAfoBjZgSV0PqDqm0VgQ4pD3xySwghhBBCUgNvbgkhhBBCSGqYtLKEVR95wry2rgh6z156Rc2h2aFJhJnlX21nULpOmK2OqQ6siBKmFrp1mSvSdJ/rsLPWO06rSeL5Z2nK+l1z70zi00t2mHWGQOfw5V0XJPE9Ty827Sof0ZRG3TOasindDtKKMjtrHH8HB84QrqLctDMz1GF2OFZW8204pVQkmtYgaeWE7z+Rd9mn1rwqiRcM6zE++jfW3QIrj/3X5+YnceF9eycx2PwvmbzLOh/Vaj11eVtNIrB6VoF9HoFpPd+l53o0XSsTxTuDmcxzZuo6kDk9abY9RtuGtW94dqvKAOrgMuqeb1Ov/zT9/iT++AOv03V2W5eHoj1QoRBS3r0LVdbi51r501Csx7y3X/uZxl1BdUCQUHlIoWO61lXYSoiuPLjmpzgXT19jXqMD0a5hTWdv+JqVKFVICkoC7g8o3wukLyhdy7XA2INVPYuCdUrh+pqgip5x54F2w2VwL1RjnWhWQ2XRmggqlG1eaNo1NsGYB7IhlEa4Atsfe+PeoM4kPmulTz6G3wsrfhbp946CKqqyl05EfHJLCCGEEEJSA29uCSGEEEJIauDNLSGEEEIISQ2TS3N76jFJeNXcH5pFMdynf2aPVqjK3Pbwwd+vSYbR2QYVj4zuBelTOw4XVPPxoF8bblB9Td8Mq3EdviibxB+cd2sSLy5U/dGdffNxFfnB9jOTeMdtaic07xFrhVKyW/cpswOshcBGSYqDamxoX1Kouj+smiJi7b+w2gpaL6G1i4iMtWqZ5GSmq+by2LIHzLJdOdVGzv66/o5YKefz027Ju+3CW/ZOZ9v1N6cn8a9O+WoSf2L3uabdku+odjQV9Qix4lZ4fcI5aM5vuK5doKvHij/tK/R4vbjCanM3D6puN9Oq7frr9RoYnGHthSKY+1BepnrgzIDtCxzYcg0u0M9pXaWf89qV9jxbXKKWQgNteu1Gw7YPM5ZL8Ju4MlBg99vKWrlAMz8VKViofe+K4kfztjvv9g8n8ZLrp7jGNsCMNxOMARGelzh2hBZ1nVajqisFzyXrVKuOc2CKW3Uf+jrtNVgE1+ozQzpPYajDjpPFWbAihEqexj6vMpiHg/cV2Gf5QC+LVn3QL/mJxtbhvevV+eSWEEIIIYSkBt7cEkIIIYSQ1DC5ZAmrH0/C2NbCMlZgP7/5rCReJPce/P2abBTqYffd1h7EVO7B1EJh/lMFpQjd8zRduOdkaxP0xVW/T+KjijTF+ItOlZH8YP3pZp2iu3Xb824H6UFbZ979kVJNv5gqMX1BpRNMd0BlGb+72bar0ZQP2rmg/UpoLYTbSwNdZ6o9zKsrbjTLznz4nUnccCdUFAuqku0LfZecmsRXX6FShEUgI/nTL08168zZds9+f+4RRTvIgOB7i4h4sB5yUEnPY1W9Anvt9s3V87l3pl7jy0p2mXabBlSKkunT66gQHf6GggplxXpdv2WJVhe8rvKlph1WWxpo0D6n91iVuLy91h7HX3aemMRFzbp+2das3TamLcHWz3fDjgdp3fA3morsfolWBzyjOJe3XcVDpXmXTXnAhsuVB1W7OsCWEu2tUCITVCBEWQ1KFkLrSZQimOpgeJoP5n+WuW1QZQmlO+y1UNSq/Y+xBIVxdoy8MTN+hbExEgP47h7GVpROhjJBD9UXJ4JPbgkhhBBCSGrgzS0hhBBCCEkNkyoXgynKSEIXBL1PL25zQibAzGS0s53NbM0I/vepq9HVnf19PVRNaj1Gl3385b817d5QoemNqzuWJPGPnz0liSt+b9MW027Vme++A6QIKBUQsakdSDEOb9eKZwVhmhyryYDsIkxR+ipNbTqssIK/47BNJ/limz6e7Ay8uy2Jo+B/4r77sBrb0+OuH67z1bYVSfzMN05L4pX/1WTa/ffXv5HESwo13faTLq2yNeeLKZMhhGAKvSRw/EA5DaTdTZoykMxk+vVcLcrq9dqVs2nUliG9FsuatF3jI7rtvml2ncpI05HHlWxN4h/U2z6j+5gZSbznRF3nbcfelcQri+x+/7lpeRKXQyFDtzNIU2IqF/owh44oQ3Yme1QXVEGaglzzqa/CK5sKfmxQz5lZVz2axOkSXx0AUBITjAlSX6MxygFhvDFjnIh4cBrAyplhRT2T+ocxfLhUt11cZyv+zS/Q/euHa7UoK3lBhyGPFUwDVwdXAtLAUugjQvkCyqx6Yf/KtL+In91iVonK904Wwye3hBBCCCEkNfDmlhBCCCGEpIZJJUtoW6G7O5Fbwvyf6GPsVJi4H2jQVLmhzi7DdAmkQLGQQa7RSgJaj9IURMVxWpDhfTU7TLuOWNMOlz98oe7CTfo55bsCmQQWTcBUzED+dgIzxTMNOgvUd3bjGuJq4Xug6X1ZkPboxFnW8DkwMxY/U0Qkrg7cE1JEHCQjnR+/ne/VVNmNvfac+fu6J5P4o69dn8Q3X2TTbcsLNWV91qNvTOKGS/dAK1tUJHVgEYeuHrsMZiVj+s9j6i6YgV3QqcfFZ/Q8Padsg2l3e3aZbhsKJbgh3V7pHis3uL9fZzk35zQ+6eInTLt7jlmUxDPqNBW7HBwbPrbrRLNOy59mJ/Hc29XRxFUGKVqY0Y0zrbHoinFOENlrY/i0gYVRFhasztvuvf/+kSSu76UDUT5cuV5PuWYrl4lAViBVek37LEgRpqHESyTqsVKCZJ1e+74fANcBKB7Rf5rKf+bXW4eFbTkds54enK7fIejPoz6Q8GB/g7LF8mC8gz4nt1OlZhHIG0XEjqHTdKzG+5BM8JvsLXxySwghhBBCUgNvbgkhhBBCSGrgzS0hhBBCCEkNk0pzKyDvKnQZs2gIXZm2W60nCcBqY6GGD3S2Hit6ga7N9Vkbnb5pemAuX6FVyHpjq4u9bMOrkrjqLtXp1j6qWqCo11YRQzsVj7q4KmsZ5nfs1v0DzSza/0ix/V8OqziJsfgKDG5QZ1SEVmn6vX2gjcqEmuBJTtfqxiTuP87qE6NTskmcadR2uVa1D/vqx99s1vnVP6nO9up5tyXxiUVWp3bOo+9I4vrX63Wd67WV9dKMQ0uhwArMZ1Vv7CpBm9sG7xcEfeXsGo0rtONsDqzAnm7XCmVFXdDBwnlf1GEFepdvuiiJv7bk+iSub7R693+brf3EA/1aGWvbkM4B+NX9J5t1Fj8Adkfder2N0c8CfvN2XQe0e27OTNPO9Q3IVGTPxfq9cUzdlbP9Wd2TU+d62y9Aa4rzPUREYrDLcji2FhXC+8F5iJUuUeMa2FU6uCbRtnOwUt8/vWGTWacu0n78M/deksTzttj+PQZby6gHrjVTPS2wvuzS75cJ5/UAPoa+rTUL24NxNqz2GfSB+eCTW0IIIYQQkhp4c0sIIYQQQlLDpJIl1K/Vx+VD3trbhPZEJD8e0pQmbS9iZAAOH/9D2r1vibXmGFisKYhjilQecEe/Tcts/uXiJJ55bzaJow5IWQaWPB5tkNA2pM3aP0WN8FlgheIxpTtsUz7GxAi/617aAuHvM6ayTFDhZ7Iz73NaBezq1x9llj186o+S+MZ71PLr65v/Oon/tOpKs84/7j4jid+xRdutv3qlaVd/tdoOTdkrHKvvFdnr1VWr3RZaYI25roFoAGx6KvRXbc1ZqU95kUprdi7R5yCV27X/qNhh5TdNt6pd14dyb0ri1821FSVnFej1++yA2hB955Fzknj2n63NWFGT9hO+C1K8UA0pxKF8CS0QQ4ulvUx1poGC2SoDefS8b8MSPWceHpghiLtnzcHerVSAle/iLivFydTW6DK8VlFiEJ6HWL1sUK81F1hPepQlgHxhsErf39Rrx+OOar2OK2t1f4bKrG1j+YB+J7Tj9CBRcOF+Yz+FcorCQE6BFcugn8O+TErt9e3CKmd54JNbQgghhBCSGnhzSwghhBBCUsOkkiWU3KAVVAq/k98tYc59moq65w/Hmnbzfg+z4lc/fmB3cLIAqQFTHUXEVOoyMzIhVT9cZv8nqq0bv0LUXd3LzOvSFk2BRh15ZjiHs0DBPSFuy+r6QUUUnDHtsBJMhbZz/YGDAaSQMI2CKU8RMVXccOY6fmbcZ10eMhU2xZsm/nTpaeb1jz5/ahLfd7JKFE5e/pMkXnnL35l1Vn5WK9kNb9KKgvXC6kdjwLRe6MIB8gOsjoTXijnPRSS3XNPSmS7d9kO9C027V858LImvXK7XQHabuioUdQeVIiEb2TOg0px1PdadYG23yhdufVr7iYZbNb1Z+WwWVxGHUgK4vuI2W3kpmqEuDx6W5cBZAlPzIjImXZpmfJX2j8VufPnKjqHaQ7U76QKcdaLiIFUPLj5RPhlMeH1nJpAQIuDEEM8CxxrI6NcUjl/tTESkvlxlAHFPpVnmQALoYTzFe4LcbqwYaSUYpppaZKVG+SRFRm7Vb+WEcXNr2Hxc+OSWEEIIIYSkBt7cEkIIIYSQ1MCbW0IIIYQQkhomrdDozI++z7z+zy9+K4n/Z+7tSXzl67ebdleWXpjEi1bLlMR1gt411K6ihUeTVotCPV/Fs1Zju3utWoz8bP5JSTy90Op5d/+VanSKofpR6TbVC0XtgQYY/v+KQIcjQdUlo1UCyzBT8SW0GUObINAoot5HJNAloyYY9MlRWfA79uXXN0124jXrzOtpWtxGLpZTxl1nqVgrqL0zWyMitjKfC2xx4j16jfqVqplFTV+8catZp2hHNolr16sN1zUNZ5h27ztN+9EzFm5M4odePjeJ27ZZfV7RbL2W37/sjiT+8Var0256UK2mqqGLrn8QqhV2WCsltNtz9aoJdZUVedvJdNUfFqAOPtTY9qb3eg0Zril73jZXffeV5vUMuSdPS4KgrZcPzzGYl4G2XqgpNZaWMrbyZfI5gSUgVgtzQ2D1V6pj1Fvq7TGsjrTdGVC97LYqq4/3/bDfYG+Gc1uiKjtmon2X0QqHFmYdoBWGOSxRNfQrGTvWRzXWqiwffHJLCCGEEEJSA29uCSGEEEJIapi0soTK6+4zrz9/3Yl7td4iWg2ZyiLhI3+ZrtXHHFiXYKWvqMumSmbeqymJ79aem8SXn/8L066qQT+3fbmmFUv26D74AWv7ITm1D3OQqsB0rMjY1GQCpoactSERSIk4SOv4sAqUw6os8N3rajTOBvZhgeUJIftMDuznOux5FkHa3W/R6oAmZYjnqYiR9DSsVludgr4602ztUZqefOe0u5L4IzM0Tdl1vJVJdMb6+ge7zkri1tttqnPJT3ckcdzSpvsKcoPQkg+lCL49q3HO1q4zacuhPAKYoMqRD+zS0oy7V6uNvWL2SeO2oQxh3zBp++C6M5VBi9UmzxVp7ANLSRmCqmRgm5ULxj9M47t472o54sjfNKBjeEmbrf6KkgdTLRHlf6HcAGU+MKa7Omsxh5XNovoafb8vuA/AbYOV3UTwyS0hhBBCCEkNvLklhBBCCCGpYdLKEsi+4wc1BRc1Bs4AzVDtB1IGrkxPlbip2axTuUbTE8u3a3rkG7f+jd32HP1fqqhL1xmu0s8pDmc+Q/oRieptChUrpJiZlvBdx6SJsKoZVFQJK5lhehTTKvEOSAPPnmHWwUpmhOwPHioORW02VW+uD5TWoPtH6IjSAssgPVrzsE3hr/3BUUn8ruWrdB2QJRQX23R+H1z/dY+rNGfeg1nTDtObWG0Q5UYoixrZcUiDwnXoQqcDSP/6LrjGK0Fe1BG4soTSDUL2AZTHhRIDB5UGh2EMLZipjiUSjBuuUq8ndFjINNjxz1Txgm0Utes1+B/bLjLr/HXD+iT+yz1HJ/GinkASUKcynwgkFMZ9CPoREREP13FUBd8hqCZonCLAaWJ4x059v9zKEFyXdVHJB5/cEkIIIYSQ1MCbW0IIIYQQkhooS5iCREGRAsSk7rBQAszSHmOiDAUUou2abqlttSnUok5NvxS3asom0wMygHC2aKGmO+JmndmNqQ4Rm6bxFZrmdN294+6niEgEUgSckS6BUT46SuS2quN8Zt4c/czOIFUSplQJ2VeehSIMwXmPRUVw5jF6AfjKYHZxs7oTCC4LzuFpd+u11/CIOoj0ztHrK1dor5WZTXqNFe2CoguBy4PkMXaP0L0lym/4jm4QPnA+cNCHOOgLPDiY+J5es46fZ90cCNkXjBNRuAxkQwXzdexARw+8hkWsfMac5+H4gv0AyBLqntJtP/WHpWaVDT36etHDKu0pfHyjaWcKF6HsolevoXC/sdgMupmg/E/EyhewHyiYqTK/sCCSK927sZVPbgkhhBBCSGrgzS0hhBBCCEkNvLklhBBCCCGpgZrbKYjRm1VNswuhWhDqUB3obMMKXoIVUfaoLlYCHU75uibdBlZyQf3csLUjcqj3wWpjoS4WKxFBuxjtvsLKY6j7g+ploU0QbsPolUHDa/ZTxP4mhOwHbu4sfRHoYrFqke8FvXqtnqcu1IPD9Waum0CbG0HVvahV+4KKx7L6fkO9WQcrfcVgR5aZYfsZXwIVmsCuy1z/9baakeB1GehszbZBZ4t9gWuH9UON4PY9Qsj+YvSgoWYcbCnRCi/uBD16cF5HjXB9tXfo5xRZ6604sNh6jvJ1OgemYm1wzcD+5JpB+1pl5+S4Mhhrcb/hesyEFUJr9X7B2GIGFQMj1PBC9U+H1dxCnW4ee9AQPrklhBBCCCGpgTe3hBBCCCEkNbjQRoUQQgghhJDJCp/cEkIIIYSQ1MCbW0IIIYQQkhp4c0sIIYQQQlIDb24JIYQQQkhq4M0tIYQQQghJDby5JYQQQgghqeH/A0POmH/FHPKYAAAAAElFTkSuQmCC\n",
      "text/plain": [
       "<Figure size 720x720 with 36 Axes>"
      ]
     },
     "metadata": {
      "needs_background": "light"
     },
     "output_type": "display_data"
    }
   ],
   "source": [
    "# Plot the first 36 examples\n",
    "num_imgs = 36\n",
    "num_row = num_col = 6\n",
    "aug_batch_x, aug_batch_y = aug_sampler[0]\n",
    "# Sort the class ids so we can see the original\n",
    "# and augmented versions as pairs.\n",
    "sorted_idx = np.argsort(aug_batch_y)\n",
    "plt.figure(figsize=(10, 10))\n",
    "for i in range(num_imgs):\n",
    "    idx = sorted_idx[i]\n",
    "    ax = plt.subplot(num_row, num_col, i + 1)\n",
    "    plt.imshow(aug_batch_x[idx])\n",
    "    plt.title(int(aug_batch_y[idx]))\n",
    "    plt.axis(\"off\")\n",
    "\n",
    "plt.tight_layout()"
   ]
  },
  {
   "cell_type": "markdown",
   "id": "3a196870",
   "metadata": {},
   "source": [
    "## Sampler Sizes\n",
    "\n",
    "`SingleShotMemorySampler()` provides various attributes for accessing info about the data:\n",
    "* `__len__` provides the number of steps per epoch. \n",
    "* `num_examples` provides the number of examples within the sampler.\n",
    "* `example_shape` provides the shape of the examples.\n",
    "\n",
    "The `num_examples` attribute represents the unaugmented examples within the sampler."
   ]
  },
  {
   "cell_type": "code",
   "execution_count": 14,
   "id": "425911a3",
   "metadata": {},
   "outputs": [
    {
     "name": "stdout",
     "output_type": "stream",
     "text": [
      "The sampler contains 1000 steps per epoch.\n",
      "The sampler is using 60000 examples out of the original 60000.\n",
      "Each examples has the following shape: (28, 28).\n"
     ]
    }
   ],
   "source": [
    "print(f\"The sampler contains {len(aug_sampler)} steps per epoch.\")\n",
    "print(f\"The sampler is using {aug_sampler.num_examples} examples out of the original {len(aug_x)}.\")\n",
    "print(f\"Each examples has the following shape: {aug_sampler.example_shape}.\")"
   ]
  },
  {
   "cell_type": "markdown",
   "id": "b922faff",
   "metadata": {},
   "source": [
    "## Accessing the Examples\n",
    "\n",
    "Additionaly, the `SingleShotMemorySampler()` provides `get_slice()` for manually accessing examples within the Sampler.\n",
    "\n",
    "The method returns slice size plus the augmented examples returned by the augmenter function."
   ]
  },
  {
   "cell_type": "code",
   "execution_count": 15,
   "id": "bff894f9",
   "metadata": {},
   "outputs": [
    {
     "name": "stdout",
     "output_type": "stream",
     "text": [
      "########## X ##########\n",
      "tf.Tensor(\n",
      "[[-0.00997978  0.00617402  0.01313185 ...  0.          0.\n",
      "   0.        ]\n",
      " [ 0.02951331 -0.03293552 -0.04664254 ...  0.01396393  0.04904613\n",
      "  -0.03245329]\n",
      " [ 0.          0.          0.         ... -0.00042304  0.01749511\n",
      "   0.01238921]\n",
      " ...\n",
      " [ 0.          0.          0.         ...  0.04047115 -0.02581433\n",
      "  -0.01545236]\n",
      " [-0.01065458 -0.04568783 -0.01707101 ...  0.          0.\n",
      "   0.        ]\n",
      " [ 0.          0.          0.         ... -0.00545302  0.00376998\n",
      "   0.00757402]], shape=(10, 1568), dtype=float32)\n",
      "\n",
      "########## y ##########\n",
      "tf.Tensor(\n",
      "[202 203 200 204 205 201 206 206 202 204 207 203 209 201 208 208 209 200\n",
      " 207 205], shape=(20,), dtype=int32)\n"
     ]
    }
   ],
   "source": [
    "# Get 10 examples starting at example 200.\n",
    "X_aug_slice, y_aug_slice = aug_sampler.get_slice(begin=200, size=10)\n",
    "print(\"#\" * 10 + \" X \" + \"#\" * 10)\n",
    "print(tf.reshape(X_aug_slice, (10, -1)))\n",
    "print(\"\\n\" + \"#\" * 10 + \" y \" + \"#\" * 10)\n",
    "print(y_aug_slice)\n",
    "\n",
    "# Check that the batch size is double our get_slice size (original examples + augmented examples).\n",
    "assert tf.shape(X_aug_slice)[0] == 10 + 10\n",
    "# Check that the number of columns matches the number of expected features.\n",
    "assert tf.shape(X_aug_slice)[1] == (28)\n",
    "# Check that the number of columns matches the number of expected features.\n",
    "assert tf.shape(X_aug_slice)[2] == (28)"
   ]
  },
  {
   "cell_type": "markdown",
   "id": "959bf1e9",
   "metadata": {},
   "source": [
    "<hr>"
   ]
  },
  {
   "cell_type": "markdown",
   "id": "1d87627e",
   "metadata": {},
   "source": [
    "# TFDatasetMultiShotMemorySampler: Load data from TF Dataset\n",
    "The following cell loads data directly from the TensorFlow catalog using TensorFlow similarity\n",
    "`TFDatasetMultiShotMemorySampler()`. \n",
    "\n",
    "Using a sampler is required to ensure that each batch contains at least N samples of each class incuded in a batch. Otherwise the contrastive loss does not work properly as it can't compute positive distances."
   ]
  },
  {
   "cell_type": "code",
   "execution_count": 16,
   "id": "b5f849e3",
   "metadata": {},
   "outputs": [],
   "source": [
    "IMG_SIZE = 300  # @param {type:\"integer\"}\n",
    "\n",
    "# preprocessing function that resizes images to ensure all images are the same shape\n",
    "def resize(img, label):\n",
    "    with tf.device(\"/cpu:0\"):\n",
    "        img = tf.cast(img, dtype=\"int32\")\n",
    "        img = tf.image.resize_with_pad(img, IMG_SIZE, IMG_SIZE)\n",
    "        return img, label"
   ]
  },
  {
   "cell_type": "code",
   "execution_count": 17,
   "id": "25857539",
   "metadata": {},
   "outputs": [
    {
     "name": "stdout",
     "output_type": "stream",
     "text": [
      "Class IDs seen during training [25, 30, 11, 12, 28, 4, 10, 34, 6, 20, 18, 17, 35, 36, 23, 1]\n",
      "\n",
      "########## Train Sampler ##########\n"
     ]
    },
    {
     "data": {
      "application/vnd.jupyter.widget-view+json": {
       "model_id": "9c07e84d7bca41d1a61905d605137782",
       "version_major": 2,
       "version_minor": 0
      },
      "text/plain": [
       "converting train:   0%|          | 0/3680 [00:00<?, ?it/s]"
      ]
     },
     "metadata": {},
     "output_type": "display_data"
    },
    {
     "name": "stderr",
     "output_type": "stream",
     "text": [
      "Corrupt JPEG data: 240 extraneous bytes before marker 0xd9\n",
      "Corrupt JPEG data: premature end of data segment\n"
     ]
    },
    {
     "data": {
      "application/vnd.jupyter.widget-view+json": {
       "model_id": "6c00f30d436646d88a2f489d06e4ecac",
       "version_major": 2,
       "version_minor": 0
      },
      "text/plain": [
       "Preprocessing data:   0%|          | 0/3680 [00:00<?, ?it/s]"
      ]
     },
     "metadata": {},
     "output_type": "display_data"
    },
    {
     "name": "stdout",
     "output_type": "stream",
     "text": [
      "\n",
      "The initial batch size is 64 (16 classes * 4 examples per class) with 0 augmenters\n"
     ]
    },
    {
     "data": {
      "application/vnd.jupyter.widget-view+json": {
       "model_id": "ceb4b937c1af441fbaf0047f23a3da4b",
       "version_major": 2,
       "version_minor": 0
      },
      "text/plain": [
       "filtering examples:   0%|          | 0/3680 [00:00<?, ?it/s]"
      ]
     },
     "metadata": {},
     "output_type": "display_data"
    },
    {
     "data": {
      "application/vnd.jupyter.widget-view+json": {
       "model_id": "569204de305f47e8bf2286d9aa8332ea",
       "version_major": 2,
       "version_minor": 0
      },
      "text/plain": [
       "selecting classes:   0%|          | 0/16 [00:00<?, ?it/s]"
      ]
     },
     "metadata": {},
     "output_type": "display_data"
    },
    {
     "data": {
      "application/vnd.jupyter.widget-view+json": {
       "model_id": "7f77eb6795244077b1e29a60aa1777ed",
       "version_major": 2,
       "version_minor": 0
      },
      "text/plain": [
       "gather examples:   0%|          | 0/1589 [00:00<?, ?it/s]"
      ]
     },
     "metadata": {},
     "output_type": "display_data"
    },
    {
     "data": {
      "application/vnd.jupyter.widget-view+json": {
       "model_id": "9fe2443a5a954e88a255a761ba9e5b7e",
       "version_major": 2,
       "version_minor": 0
      },
      "text/plain": [
       "indexing classes:   0%|          | 0/1589 [00:00<?, ?it/s]"
      ]
     },
     "metadata": {},
     "output_type": "display_data"
    },
    {
     "name": "stdout",
     "output_type": "stream",
     "text": [
      "\n",
      "########## Test Sampler ##########\n"
     ]
    },
    {
     "data": {
      "application/vnd.jupyter.widget-view+json": {
       "model_id": "268bc7e9ba8a4302af182853a9c602ea",
       "version_major": 2,
       "version_minor": 0
      },
      "text/plain": [
       "converting test:   0%|          | 0/3669 [00:00<?, ?it/s]"
      ]
     },
     "metadata": {},
     "output_type": "display_data"
    },
    {
     "data": {
      "application/vnd.jupyter.widget-view+json": {
       "model_id": "296bed562a00427da2c81321a5e738bc",
       "version_major": 2,
       "version_minor": 0
      },
      "text/plain": [
       "Preprocessing data:   0%|          | 0/3669 [00:00<?, ?it/s]"
      ]
     },
     "metadata": {},
     "output_type": "display_data"
    },
    {
     "name": "stdout",
     "output_type": "stream",
     "text": [
      "\n",
      "The initial batch size is 32 (16 classes * 2 examples per class) with 0 augmenters\n"
     ]
    },
    {
     "data": {
      "application/vnd.jupyter.widget-view+json": {
       "model_id": "d2ef5f4725454a088651e133c690439c",
       "version_major": 2,
       "version_minor": 0
      },
      "text/plain": [
       "filtering examples:   0%|          | 0/3669 [00:00<?, ?it/s]"
      ]
     },
     "metadata": {},
     "output_type": "display_data"
    },
    {
     "data": {
      "application/vnd.jupyter.widget-view+json": {
       "model_id": "81692b5e650c459e8d9d0321a3d86415",
       "version_major": 2,
       "version_minor": 0
      },
      "text/plain": [
       "selecting classes:   0%|          | 0/37 [00:00<?, ?it/s]"
      ]
     },
     "metadata": {},
     "output_type": "display_data"
    },
    {
     "data": {
      "application/vnd.jupyter.widget-view+json": {
       "model_id": "120f831da9b44a2b8d41204cd572f767",
       "version_major": 2,
       "version_minor": 0
      },
      "text/plain": [
       "gather examples:   0%|          | 0/740 [00:00<?, ?it/s]"
      ]
     },
     "metadata": {},
     "output_type": "display_data"
    },
    {
     "data": {
      "application/vnd.jupyter.widget-view+json": {
       "model_id": "9887ae44c05b4f219db56e83a11fecaf",
       "version_major": 2,
       "version_minor": 0
      },
      "text/plain": [
       "indexing classes:   0%|          | 0/740 [00:00<?, ?it/s]"
      ]
     },
     "metadata": {},
     "output_type": "display_data"
    }
   ],
   "source": [
    "training_classes = 16  # @param {type:\"slider\", min:1, max:37}\n",
    "tfds_examples_per_class_per_batch = 4  # @param {type:\"integer\"}\n",
    "tfds_class_list = random.sample(range(37), k=training_classes)\n",
    "tfds_classes_per_batch = max(16, training_classes)\n",
    "\n",
    "print(f\"Class IDs seen during training {tfds_class_list}\\n\")\n",
    "\n",
    "# use the train split for training\n",
    "print(\"#\" * 10 + \" Train Sampler \" + \"#\" * 10)\n",
    "train_ds = tfsim.samplers.TFDatasetMultiShotMemorySampler(\n",
    "    \"oxford_iiit_pet\",\n",
    "    splits=\"train\",\n",
    "    examples_per_class_per_batch=tfds_examples_per_class_per_batch,\n",
    "    classes_per_batch=tfds_classes_per_batch,\n",
    "    preprocess_fn=resize,\n",
    "    class_list=tfds_class_list,\n",
    ")  # We filter train data to only keep the train classes.\n",
    "\n",
    "# use the test split for indexing and querying\n",
    "print(\"\\n\" + \"#\" * 10 + \" Test Sampler \" + \"#\" * 10)\n",
    "test_ds = tfsim.samplers.TFDatasetMultiShotMemorySampler(\n",
    "    \"oxford_iiit_pet\", splits=\"test\", total_examples_per_class=20, classes_per_batch=tfds_classes_per_batch, preprocess_fn=resize\n",
    ")"
   ]
  },
  {
   "cell_type": "markdown",
   "id": "229258e1",
   "metadata": {},
   "source": [
    "## Generating Batches\n",
    "The Tensorflow Similarity memory samplers are a subclass of [tf.keras.utils.Sequence](https://www.tensorflow.org/api_docs/python/tf/keras/utils/Sequence), overriding the `__getitem__` and `__len__` methods. \n",
    "\n",
    "Additionally, Tensorflow Similarity provides a `generate_batch()` method that takes a batch ID and yields a single batch. \n",
    "\n",
    "We verify that the batch batch only conatins the classes defined in `CLASS_LIST` and that each class has `tfds_classes_per_batch` * `tfds_examples_per_class_per_batch` examples. "
   ]
  },
  {
   "cell_type": "code",
   "execution_count": 18,
   "id": "dab4869e",
   "metadata": {},
   "outputs": [
    {
     "name": "stdout",
     "output_type": "stream",
     "text": [
      "########## X ##########\n",
      "Actual Tensor Shape (64, 300, 300, 3)\n",
      "tf.Tensor(\n",
      "[[0. 0. 0. ... 0. 0. 0.]\n",
      " [0. 0. 0. ... 0. 0. 0.]\n",
      " [0. 0. 0. ... 0. 0. 0.]\n",
      " ...\n",
      " [0. 0. 0. ... 0. 0. 0.]\n",
      " [0. 0. 0. ... 0. 0. 0.]\n",
      " [0. 0. 0. ... 0. 0. 0.]], shape=(64, 270000), dtype=float32)\n",
      "\n",
      "########## y ##########\n",
      "tf.Tensor(\n",
      "[ 4  4  4  4  6  6  6  6 23 23 23 23 18 18 18 18 17 17 17 17 30 30 30 30\n",
      " 35 35 35 35 10 10 10 10 28 28 28 28 12 12 12 12  1  1  1  1 25 25 25 25\n",
      " 36 36 36 36 20 20 20 20 34 34 34 34 11 11 11 11], shape=(64,), dtype=int64)\n"
     ]
    }
   ],
   "source": [
    "X_tfds_batch, y_tfds_batch = train_ds.generate_batch(100)\n",
    "print(\"#\" * 10 + \" X \" + \"#\" * 10)\n",
    "print(f\"Actual Tensor Shape {X_tfds_batch.shape}\")\n",
    "print(tf.reshape(X_tfds_batch, (len(X_tfds_batch), -1)))\n",
    "print(\"\\n\" + \"#\" * 10 + \" y \" + \"#\" * 10)\n",
    "print(y_tfds_batch)\n",
    "\n",
    "# Check that the batch size is equal to the target number of classes * target number of examples per class.\n",
    "assert tf.shape(X_tfds_batch)[0] == (tfds_classes_per_batch * tfds_examples_per_class_per_batch)\n",
    "# Check that the number of columns matches the number of expected features.\n",
    "assert tf.shape(X_tfds_batch)[1] == (300)\n",
    "# Check that the number of columns matches the number of expected features.\n",
    "assert tf.shape(X_tfds_batch)[2] == (300)\n",
    "# Check that the number of columns matches the number of expected features.\n",
    "assert tf.shape(X_tfds_batch)[3] == (3)\n",
    "# Check that classes in the batch are from the allowed set in CLASS_LIST\n",
    "assert set(tf.unique(y_tfds_batch)[0].numpy()) - set(tfds_class_list) == set()\n",
    "# Check that we only have NUM_CLASSES_PER_BATCH\n",
    "assert len(tf.unique(y_tfds_batch)[0]) == tfds_classes_per_batch"
   ]
  },
  {
   "cell_type": "markdown",
   "id": "a0b343de",
   "metadata": {},
   "source": [
    "## Sampler Sizes\n",
    "\n",
    "`TFDatasetMultiShotMemorySampler()` provides various attributes for accessing info about the data:\n",
    "* `__len__` provides the number of steps per epoch. \n",
    "* `num_examples` provides the number of examples within the sampler.\n",
    "* `example_shape` provides the shape of the examples."
   ]
  },
  {
   "cell_type": "code",
   "execution_count": 19,
   "id": "8d0314c5",
   "metadata": {},
   "outputs": [
    {
     "name": "stdout",
     "output_type": "stream",
     "text": [
      "The Train sampler contains 1000 steps per epoch.\n",
      "The Train sampler is using 1589 examples.\n",
      "Each examples has the following shape: (300, 300, 3).\n"
     ]
    }
   ],
   "source": [
    "print(f\"The Train sampler contains {len(train_ds)} steps per epoch.\")\n",
    "print(f\"The Train sampler is using {train_ds.num_examples} examples.\")\n",
    "print(f\"Each examples has the following shape: {train_ds.example_shape}.\")"
   ]
  },
  {
   "cell_type": "code",
   "execution_count": 20,
   "id": "d4a57ce5",
   "metadata": {},
   "outputs": [
    {
     "name": "stdout",
     "output_type": "stream",
     "text": [
      "The Test sampler contains 1000 steps per epoch.\n",
      "The Test sampler is using 740 examples.\n",
      "Each examples has the following shape: (300, 300, 3).\n"
     ]
    }
   ],
   "source": [
    "print(f\"The Test sampler contains {len(test_ds)} steps per epoch.\")\n",
    "print(f\"The Test sampler is using {test_ds.num_examples} examples.\")\n",
    "print(f\"Each examples has the following shape: {test_ds.example_shape}.\")"
   ]
  },
  {
   "cell_type": "markdown",
   "id": "4c495157",
   "metadata": {},
   "source": [
    "## Accessing the Examples\n",
    "\n",
    "Additionaly, the `SingleShotMemorySampler()` provides `get_slice()` for manually accessing examples within the Sampler.\n",
    "\n",
    "The method returns slice size plus the augmented examples returned by the augmenter function."
   ]
  },
  {
   "cell_type": "code",
   "execution_count": 21,
   "id": "0e1329c0",
   "metadata": {},
   "outputs": [
    {
     "name": "stdout",
     "output_type": "stream",
     "text": [
      "########## X ##########\n",
      "Actual Tensor Shape (10, 300, 300, 3)\n",
      "tf.Tensor(\n",
      "[[  0.        0.        0.      ...   0.        0.        0.     ]\n",
      " [  0.        0.        0.      ...   0.        0.        0.     ]\n",
      " [  0.        0.        0.      ...   0.        0.        0.     ]\n",
      " ...\n",
      " [  0.        0.        0.      ...   0.        0.        0.     ]\n",
      " [  0.        0.        0.      ...   0.        0.        0.     ]\n",
      " [153.33334 151.33334 153.22223 ... 174.00002 174.5556  166.44449]], shape=(10, 270000), dtype=float32)\n",
      "\n",
      "########## y ##########\n",
      "[28 20 17  4  1 28 17 20 35 23]\n"
     ]
    }
   ],
   "source": [
    "# Get 10 examples starting at example 200.\n",
    "X_tfds_slice, y_tfds_slice = train_ds.get_slice(begin=200, size=10)\n",
    "print(\"#\" * 10 + \" X \" + \"#\" * 10)\n",
    "print(f\"Actual Tensor Shape {X_tfds_slice.shape}\")\n",
    "print(tf.reshape(X_tfds_slice, (len(X_tfds_slice), -1)))\n",
    "print(\"\\n\" + \"#\" * 10 + \" y \" + \"#\" * 10)\n",
    "print(y_tfds_slice)\n",
    "\n",
    "# Check that the batch size.\n",
    "assert tf.shape(X_tfds_slice)[0] == 10\n",
    "# Check that the number of columns matches the number of expected features.\n",
    "assert tf.shape(X_tfds_slice)[1] == (300)\n",
    "# Check that the number of columns matches the number of expected features.\n",
    "assert tf.shape(X_tfds_slice)[2] == (300)\n",
    "# Check that the number of columns matches the number of expected features.\n",
    "assert tf.shape(X_tfds_slice)[3] == (3)"
   ]
  },
  {
   "cell_type": "code",
   "execution_count": 22,
   "id": "97f393eb",
   "metadata": {},
   "outputs": [
    {
     "name": "stdout",
     "output_type": "stream",
     "text": [
      "########## X ##########\n",
      "Actual Tensor Shape (10, 300, 300, 3)\n",
      "tf.Tensor(\n",
      "[[0. 0. 0. ... 0. 0. 0.]\n",
      " [0. 0. 0. ... 0. 0. 0.]\n",
      " [0. 0. 0. ... 0. 0. 0.]\n",
      " ...\n",
      " [0. 0. 0. ... 0. 0. 0.]\n",
      " [0. 0. 0. ... 0. 0. 0.]\n",
      " [0. 0. 0. ... 0. 0. 0.]], shape=(10, 270000), dtype=float32)\n",
      "\n",
      "########## y ##########\n",
      "[24 19  9  7  1 13  9 20 25 17]\n"
     ]
    }
   ],
   "source": [
    "# Get 10 examples starting at example 200.\n",
    "X_tfds_slice, y_tfds_slice = test_ds.get_slice(begin=200, size=10)\n",
    "print(\"#\" * 10 + \" X \" + \"#\" * 10)\n",
    "print(f\"Actual Tensor Shape {X_tfds_slice.shape}\")\n",
    "print(tf.reshape(X_tfds_slice, (len(X_tfds_slice), -1)))\n",
    "print(\"\\n\" + \"#\" * 10 + \" y \" + \"#\" * 10)\n",
    "print(y_tfds_slice)\n",
    "\n",
    "# Check that the batch size.\n",
    "assert tf.shape(X_tfds_slice)[0] == 10\n",
    "# Check that the number of columns matches the number of expected features.\n",
    "assert tf.shape(X_tfds_slice)[1] == (300)\n",
    "# Check that the number of columns matches the number of expected features.\n",
    "assert tf.shape(X_tfds_slice)[2] == (300)\n",
    "# Check that the number of columns matches the number of expected features.\n",
    "assert tf.shape(X_tfds_slice)[3] == (3)"
   ]
  }
 ],
 "metadata": {
  "environment": {
<<<<<<< HEAD
   "kernel": "tfsim",
=======
   "kernel": "python3",
>>>>>>> f3ad1519
   "name": "tf2-gpu.2-7.m87",
   "type": "gcloud",
   "uri": "gcr.io/deeplearning-platform-release/tf2-gpu.2-7:m87"
  },
  "kernelspec": {
   "display_name": "TF Sim",
   "language": "python",
   "name": "tfsim"
  },
  "language_info": {
   "codemirror_mode": {
    "name": "ipython",
    "version": 3
   },
   "file_extension": ".py",
   "mimetype": "text/x-python",
   "name": "python",
   "nbconvert_exporter": "python",
   "pygments_lexer": "ipython3",
   "version": "3.7.12"
  }
 },
 "nbformat": 4,
 "nbformat_minor": 5
}<|MERGE_RESOLUTION|>--- conflicted
+++ resolved
@@ -172,11 +172,7 @@
    "metadata": {},
    "outputs": [],
    "source": [
-<<<<<<< HEAD
-    "num_ms_examples = 100_000  # @param {type:\"slider\", min:1000, max:1000000}\n",
-=======
     "num_ms_examples = 100000  # @param {type:\"slider\", min:1000, max:1000000}\n",
->>>>>>> f3ad1519
     "num_ms_features = 784  # @param {type:\"slider\", min:10, max:1000}\n",
     "num_ms_classes = 10  # @param {type:\"slider\", min:2, max:1000}\n",
     "\n",
@@ -1157,19 +1153,15 @@
  ],
  "metadata": {
   "environment": {
-<<<<<<< HEAD
-   "kernel": "tfsim",
-=======
    "kernel": "python3",
->>>>>>> f3ad1519
    "name": "tf2-gpu.2-7.m87",
    "type": "gcloud",
    "uri": "gcr.io/deeplearning-platform-release/tf2-gpu.2-7:m87"
   },
   "kernelspec": {
-   "display_name": "TF Sim",
+   "display_name": "Python 3",
    "language": "python",
-   "name": "tfsim"
+   "name": "python3"
   },
   "language_info": {
    "codemirror_mode": {
