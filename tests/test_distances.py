--- conflicted
+++ resolved
@@ -1,6 +1,10 @@
 import pytest
+import numpy as np
 import tensorflow as tf
-from tensorflow_similarity.distances import CosineDistance, InnerProductSimilarity
+from tensorflow_similarity.distances import (
+    CosineDistance,
+    InnerProductSimilarity,
+)
 from tensorflow_similarity.distances import EuclideanDistance
 from tensorflow_similarity.distances import ManhattanDistance
 from tensorflow_similarity.distances import SNRDistance
@@ -30,7 +34,7 @@
 
 def test_non_existing_distance():
     with pytest.raises(ValueError):
-        distance_canonicalizer('notadistance')
+        distance_canonicalizer("notadistance")
 
 
 def test_inner_product_similarity():
@@ -109,20 +113,17 @@
 
 
 def test_manhattan():
-    a = tf.convert_to_tensor([
-        [0.0, 0.0],
-        [0.0, 1.0],
-        [1.0, 1.0],
-        [3.0, 0.0]
-    ])
+    a = tf.convert_to_tensor([[0.0, 0.0], [0.0, 1.0], [1.0, 1.0], [3.0, 0.0]])
     d = ManhattanDistance()
     vals = d(a)
-    expected = tf.constant([
-        [0.0, 1.0, 2.0, 3.0],
-        [1.0, 0.0, 1.0, 4.0],
-        [2.0, 1.0, 0.0, 3.0],
-        [3.0, 4.0, 3.0, 0.0]
-    ])
+    expected = tf.constant(
+        [
+            [0.0, 1.0, 2.0, 3.0],
+            [1.0, 0.0, 1.0, 4.0],
+            [2.0, 1.0, 0.0, 3.0],
+            [3.0, 4.0, 3.0, 0.0],
+        ]
+    )
     assert tf.math.reduce_all(tf.shape(vals) == (4, 4))
     assert tf.reduce_all(tf.math.equal(vals, expected))
 
@@ -139,15 +140,8 @@
     a = tf.convert_to_tensor([[0.0, 1.0], [0.0, -1.0]])
     d = ManhattanDistance()
     vals = d(a)
-<<<<<<< HEAD
+    assert tf.math.reduce_all(tf.shape(vals) == (2, 2))
     assert tf.round(tf.reduce_sum(vals)) == 4
-
-
-def test_innerprod():
-    a = [[1, 2, 3], [1, 3, 3]]
-    d = InnerProductSimilarity()
-    vals = d(a)
-    assert tf.round(tf.reduce_sum(vals)) == 65
 
 
 def test_snr_dist():
@@ -164,7 +158,7 @@
     for i in range(num_inputs):
         row = []
         for j in range(num_inputs):
-            dist = np.var(x[i]-x[j])/np.var(x[i])
+            dist = np.var(x[i] - x[j]) / np.var(x[i])
             row.append(dist)
         snr_pairs.append(row)
     snr_pairs = np.array(snr_pairs)
@@ -173,8 +167,4 @@
     snr_distances = SNRDistance()(x).numpy()
     assert np.all(snr_distances >= 0)
     diff = snr_distances - snr_pairs
-    assert np.all(np.abs(diff) < 1e-4)
-=======
-    assert tf.math.reduce_all(tf.shape(vals) == (2, 2))
-    assert tf.round(tf.reduce_sum(vals)) == 4
->>>>>>> 72f6b553
+    assert np.all(np.abs(diff) < 1e-4)